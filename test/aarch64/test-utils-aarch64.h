// Copyright 2014, VIXL authors
// All rights reserved.
//
// Redistribution and use in source and binary forms, with or without
// modification, are permitted provided that the following conditions are met:
//
//   * Redistributions of source code must retain the above copyright notice,
//     this list of conditions and the following disclaimer.
//   * Redistributions in binary form must reproduce the above copyright notice,
//     this list of conditions and the following disclaimer in the documentation
//     and/or other materials provided with the distribution.
//   * Neither the name of ARM Limited nor the names of its contributors may be
//     used to endorse or promote products derived from this software without
//     specific prior written permission.
//
// THIS SOFTWARE IS PROVIDED BY THE COPYRIGHT HOLDERS CONTRIBUTORS "AS IS" AND
// ANY EXPRESS OR IMPLIED WARRANTIES, INCLUDING, BUT NOT LIMITED TO, THE IMPLIED
// WARRANTIES OF MERCHANTABILITY AND FITNESS FOR A PARTICULAR PURPOSE ARE
// DISCLAIMED. IN NO EVENT SHALL THE COPYRIGHT OWNER OR CONTRIBUTORS BE LIABLE
// FOR ANY DIRECT, INDIRECT, INCIDENTAL, SPECIAL, EXEMPLARY, OR CONSEQUENTIAL
// DAMAGES (INCLUDING, BUT NOT LIMITED TO, PROCUREMENT OF SUBSTITUTE GOODS OR
// SERVICES; LOSS OF USE, DATA, OR PROFITS; OR BUSINESS INTERRUPTION) HOWEVER
// CAUSED AND ON ANY THEORY OF LIABILITY, WHETHER IN CONTRACT, STRICT LIABILITY,
// OR TORT (INCLUDING NEGLIGENCE OR OTHERWISE) ARISING IN ANY WAY OUT OF THE USE
// OF THIS SOFTWARE, EVEN IF ADVISED OF THE POSSIBILITY OF SUCH DAMAGE.

#ifndef VIXL_AARCH64_TEST_UTILS_AARCH64_H_
#define VIXL_AARCH64_TEST_UTILS_AARCH64_H_

#include "test-runner.h"

#include "aarch64/cpu-aarch64.h"
#include "aarch64/disasm-aarch64.h"
#include "aarch64/macro-assembler-aarch64.h"
#include "aarch64/simulator-aarch64.h"

namespace vixl {
namespace aarch64 {

// Signalling and quiet NaNs in double format, constructed such that the bottom
// 32 bits look like a signalling or quiet NaN (as appropriate) when interpreted
// as a float. These values are not architecturally significant, but they're
// useful in tests for initialising registers.
extern const double kFP64SignallingNaN;
extern const double kFP64QuietNaN;

// Signalling and quiet NaNs in float format.
extern const float kFP32SignallingNaN;
extern const float kFP32QuietNaN;

// Signalling and quiet NaNs in half-precision float format.
extern const Float16 kFP16SignallingNaN;
extern const Float16 kFP16QuietNaN;

// Vector registers don't naturally fit any C++ native type, so define a class
// with convenient accessors.
// Note that this has to be a POD type so that we can use 'offsetof' with it.
template <int kSizeInBytes>
struct VectorValue {
  template <typename T>
  T GetLane(int lane) {
    size_t lane_size = sizeof(T);
    VIXL_CHECK(kSizeInBytes >= ((lane + 1) * lane_size));
    T result;
    memcpy(&result, bytes + (lane * lane_size), lane_size);
    return result;
  }

  template <typename T>
  void SetLane(int lane, T value) {
    size_t lane_size = sizeof(value);
    VIXL_CHECK(kSizeInBytes >= ((lane + 1) * lane_size));
    memcpy(bytes + (lane * lane_size), &value, lane_size);
  }

  bool Equals(const VectorValue<kSizeInBytes>& other) const {
    return memcmp(bytes, other.bytes, kSizeInBytes) == 0;
  }

  uint8_t bytes[kSizeInBytes];
};

// It would be convenient to make these subclasses, so we can provide convenient
// constructors and utility methods specific to each register type, but we can't
// do that because it makes the result a non-POD type, and then we can't use
// 'offsetof' in RegisterDump::Dump.
typedef VectorValue<kQRegSizeInBytes> QRegisterValue;
typedef VectorValue<kZRegMaxSizeInBytes> ZRegisterValue;
typedef VectorValue<kPRegMaxSizeInBytes> PRegisterValue;

// RegisterDump: Object allowing integer, floating point and flags registers
// to be saved to itself for future reference.
class RegisterDump {
 public:
  RegisterDump() : completed_(false) {
    VIXL_ASSERT(sizeof(dump_.d_[0]) == kDRegSizeInBytes);
    VIXL_ASSERT(sizeof(dump_.s_[0]) == kSRegSizeInBytes);
    VIXL_ASSERT(sizeof(dump_.h_[0]) == kHRegSizeInBytes);
    VIXL_ASSERT(sizeof(dump_.d_[0]) == kXRegSizeInBytes);
    VIXL_ASSERT(sizeof(dump_.s_[0]) == kWRegSizeInBytes);
    VIXL_ASSERT(sizeof(dump_.x_[0]) == kXRegSizeInBytes);
    VIXL_ASSERT(sizeof(dump_.w_[0]) == kWRegSizeInBytes);
    VIXL_ASSERT(sizeof(dump_.q_[0]) == kQRegSizeInBytes);
  }

  // The Dump method generates code to store a snapshot of the register values.
  // It needs to be able to use the stack temporarily, and requires that the
  // current stack pointer is sp, and is properly aligned.
  //
  // The dumping code is generated though the given MacroAssembler. No registers
  // are corrupted in the process, but the stack is used briefly. The flags will
  // be corrupted during this call.
  void Dump(MacroAssembler* assm);

  // Register accessors.
  inline int32_t wreg(unsigned code) const {
    if (code == kSPRegInternalCode) {
      return wspreg();
    }
    VIXL_ASSERT(RegAliasesMatch(code));
    return dump_.w_[code];
  }

  inline int64_t xreg(unsigned code) const {
    if (code == kSPRegInternalCode) {
      return spreg();
    }
    VIXL_ASSERT(RegAliasesMatch(code));
    return dump_.x_[code];
  }

  // FPRegister accessors.
  inline uint16_t hreg_bits(unsigned code) const {
    VIXL_ASSERT(FPRegAliasesMatch(code));
    return dump_.h_[code];
  }

  inline uint32_t sreg_bits(unsigned code) const {
    VIXL_ASSERT(FPRegAliasesMatch(code));
    return dump_.s_[code];
  }

  inline Float16 hreg(unsigned code) const {
    return RawbitsToFloat16(hreg_bits(code));
  }

  inline float sreg(unsigned code) const {
    return RawbitsToFloat(sreg_bits(code));
  }

  inline uint64_t dreg_bits(unsigned code) const {
    VIXL_ASSERT(FPRegAliasesMatch(code));
    return dump_.d_[code];
  }

  inline double dreg(unsigned code) const {
    return RawbitsToDouble(dreg_bits(code));
  }

  inline QRegisterValue qreg(unsigned code) const { return dump_.q_[code]; }

  // Stack pointer accessors.
  inline int64_t spreg() const {
    VIXL_ASSERT(SPRegAliasesMatch());
    return dump_.sp_;
  }

  inline int32_t wspreg() const {
    VIXL_ASSERT(SPRegAliasesMatch());
    return static_cast<int32_t>(dump_.wsp_);
  }

  // Flags accessors.
  inline uint32_t flags_nzcv() const {
    VIXL_ASSERT(IsComplete());
    VIXL_ASSERT((dump_.flags_ & ~Flags_mask) == 0);
    return dump_.flags_ & Flags_mask;
  }

  inline bool IsComplete() const { return completed_; }

 private:
  // Indicate whether the dump operation has been completed.
  bool completed_;

  // Check that the lower 32 bits of x<code> exactly match the 32 bits of
  // w<code>. A failure of this test most likely represents a failure in the
  // ::Dump method, or a failure in the simulator.
  bool RegAliasesMatch(unsigned code) const {
    VIXL_ASSERT(IsComplete());
    VIXL_ASSERT(code < kNumberOfRegisters);
    return ((dump_.x_[code] & kWRegMask) == dump_.w_[code]);
  }

  // As RegAliasesMatch, but for the stack pointer.
  bool SPRegAliasesMatch() const {
    VIXL_ASSERT(IsComplete());
    return ((dump_.sp_ & kWRegMask) == dump_.wsp_);
  }

  // As RegAliasesMatch, but for floating-point registers.
  bool FPRegAliasesMatch(unsigned code) const {
    VIXL_ASSERT(IsComplete());
    VIXL_ASSERT(code < kNumberOfFPRegisters);
    return (((dump_.d_[code] & kSRegMask) == dump_.s_[code]) ||
            ((dump_.s_[code] & kHRegMask) == dump_.h_[code]));
  }

  // Record the CPUFeatures enabled when Dump was called.
  CPUFeatures dump_cpu_features_;

  // Convenience pass-through for CPU feature checks.
  bool CPUHas(CPUFeatures::Feature feature0,
              CPUFeatures::Feature feature1 = CPUFeatures::kNone,
              CPUFeatures::Feature feature2 = CPUFeatures::kNone,
              CPUFeatures::Feature feature3 = CPUFeatures::kNone) const {
    return dump_cpu_features_.Has(feature0, feature1, feature2, feature3);
  }

  // Store all the dumped elements in a simple struct so the implementation can
  // use offsetof to quickly find the correct field.
  struct dump_t {
    // Core registers.
    uint64_t x_[kNumberOfRegisters];
    uint32_t w_[kNumberOfRegisters];

    // Floating-point registers, as raw bits.
    uint64_t d_[kNumberOfFPRegisters];
    uint32_t s_[kNumberOfFPRegisters];
    uint16_t h_[kNumberOfFPRegisters];

    // Vector registers.
    QRegisterValue q_[kNumberOfVRegisters];
    ZRegisterValue z_[kNumberOfZRegisters];

    PRegisterValue p_[kNumberOfPRegisters];

    // The stack pointer.
    uint64_t sp_;
    uint64_t wsp_;

    // NZCV flags, stored in bits 28 to 31.
    // bit[31] : Negative
    // bit[30] : Zero
    // bit[29] : Carry
    // bit[28] : oVerflow
    uint64_t flags_;

    // The SVE "VL" (vector length) in bits.
    uint64_t vl_;
  } dump_;
};

// Some tests want to check that a value is _not_ equal to a reference value.
// These enum values can be used to control the error reporting behaviour.
enum ExpectedResult { kExpectEqual, kExpectNotEqual };

// The Equal* methods return true if the result matches the reference value.
// They all print an error message to the console if the result is incorrect
// (according to the ExpectedResult argument, or kExpectEqual if it is absent).
//
// Some of these methods don't use the RegisterDump argument, but they have to
// accept them so that they can overload those that take register arguments.
bool Equal32(uint32_t expected, const RegisterDump*, uint32_t result);
<<<<<<< HEAD
bool Equal64(uint64_t expected, const RegisterDump*, uint64_t result);
bool Equal128(QRegisterValue expected,
              const RegisterDump*,
              QRegisterValue result);
=======
bool Equal64(uint64_t reference,
             const RegisterDump*,
             uint64_t result,
             ExpectedResult option = kExpectEqual);
>>>>>>> cff5a2ea

bool EqualFP16(Float16 expected, const RegisterDump*, uint16_t result);
bool EqualFP32(float expected, const RegisterDump*, float result);
bool EqualFP64(double expected, const RegisterDump*, double result);

bool Equal32(uint32_t expected, const RegisterDump* core, const Register& reg);
bool Equal64(uint64_t reference,
             const RegisterDump* core,
             const Register& reg,
             ExpectedResult option = kExpectEqual);
bool Equal64(uint64_t expected,
             const RegisterDump* core,
             const VRegister& vreg);

bool EqualFP16(Float16 expected,
               const RegisterDump* core,
               const FPRegister& fpreg);
bool EqualFP32(float expected,
               const RegisterDump* core,
               const FPRegister& fpreg);
bool EqualFP64(double expected,
               const RegisterDump* core,
               const FPRegister& fpreg);

bool Equal64(const Register& reg0,
             const RegisterDump* core,
             const Register& reg1,
             ExpectedResult option = kExpectEqual);
bool Equal128(uint64_t expected_h,
              uint64_t expected_l,
              const RegisterDump* core,
              const VRegister& reg);

bool EqualNzcv(uint32_t expected, uint32_t result);

bool EqualRegisters(const RegisterDump* a, const RegisterDump* b);

template <typename T0, typename T1>
bool NotEqual64(T0 reference, const RegisterDump* core, T1 result) {
  return !Equal64(reference, core, result, kExpectNotEqual);
}

// Populate the w, x and r arrays with registers from the 'allowed' mask. The
// r array will be populated with <reg_size>-sized registers,
//
// This allows for tests which use large, parameterized blocks of registers
// (such as the push and pop tests), but where certain registers must be
// avoided as they are used for other purposes.
//
// Any of w, x, or r can be NULL if they are not required.
//
// The return value is a RegList indicating which registers were allocated.
RegList PopulateRegisterArray(Register* w,
                              Register* x,
                              Register* r,
                              int reg_size,
                              int reg_count,
                              RegList allowed);

// As PopulateRegisterArray, but for floating-point registers.
RegList PopulateFPRegisterArray(FPRegister* s,
                                FPRegister* d,
                                FPRegister* v,
                                int reg_size,
                                int reg_count,
                                RegList allowed);

// Ovewrite the contents of the specified registers. This enables tests to
// check that register contents are written in cases where it's likely that the
// correct outcome could already be stored in the register.
//
// This always overwrites X-sized registers. If tests are operating on W
// registers, a subsequent write into an aliased W register should clear the
// top word anyway, so clobbering the full X registers should make tests more
// rigorous.
void Clobber(MacroAssembler* masm,
             RegList reg_list,
             uint64_t const value = 0xfedcba9876543210);

// As Clobber, but for FP registers.
void ClobberFP(MacroAssembler* masm,
               RegList reg_list,
               double const value = kFP64SignallingNaN);

// As Clobber, but for a CPURegList with either FP or integer registers. When
// using this method, the clobber value is always the default for the basic
// Clobber or ClobberFP functions.
void Clobber(MacroAssembler* masm, CPURegList reg_list);

}  // namespace aarch64
}  // namespace vixl

#endif  // VIXL_AARCH64_TEST_UTILS_AARCH64_H_<|MERGE_RESOLUTION|>--- conflicted
+++ resolved
@@ -262,17 +262,13 @@
 // Some of these methods don't use the RegisterDump argument, but they have to
 // accept them so that they can overload those that take register arguments.
 bool Equal32(uint32_t expected, const RegisterDump*, uint32_t result);
-<<<<<<< HEAD
-bool Equal64(uint64_t expected, const RegisterDump*, uint64_t result);
-bool Equal128(QRegisterValue expected,
-              const RegisterDump*,
-              QRegisterValue result);
-=======
 bool Equal64(uint64_t reference,
              const RegisterDump*,
              uint64_t result,
              ExpectedResult option = kExpectEqual);
->>>>>>> cff5a2ea
+bool Equal128(QRegisterValue expected,
+              const RegisterDump*,
+              QRegisterValue result);
 
 bool EqualFP16(Float16 expected, const RegisterDump*, uint16_t result);
 bool EqualFP32(float expected, const RegisterDump*, float result);
