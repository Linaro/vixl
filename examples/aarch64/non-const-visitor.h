// Copyright 2014, VIXL authors
// All rights reserved.
//
// Redistribution and use in source and binary forms, with or without
// modification, are permitted provided that the following conditions are met:
//
//   * Redistributions of source code must retain the above copyright notice,
//     this list of conditions and the following disclaimer.
//   * Redistributions in binary form must reproduce the above copyright notice,
//     this list of conditions and the following disclaimer in the documentation
//     and/or other materials provided with the distribution.
//   * Neither the name of ARM Limited nor the names of its contributors may be
//     used to endorse or promote products derived from this software without
//     specific prior written permission.
//
// THIS SOFTWARE IS PROVIDED BY THE COPYRIGHT HOLDERS CONTRIBUTORS "AS IS" AND
// ANY EXPRESS OR IMPLIED WARRANTIES, INCLUDING, BUT NOT LIMITED TO, THE IMPLIED
// WARRANTIES OF MERCHANTABILITY AND FITNESS FOR A PARTICULAR PURPOSE ARE
// DISCLAIMED. IN NO EVENT SHALL THE COPYRIGHT OWNER OR CONTRIBUTORS BE LIABLE
// FOR ANY DIRECT, INDIRECT, INCIDENTAL, SPECIAL, EXEMPLARY, OR CONSEQUENTIAL
// DAMAGES (INCLUDING, BUT NOT LIMITED TO, PROCUREMENT OF SUBSTITUTE GOODS OR
// SERVICES; LOSS OF USE, DATA, OR PROFITS; OR BUSINESS INTERRUPTION) HOWEVER
// CAUSED AND ON ANY THEORY OF LIABILITY, WHETHER IN CONTRACT, STRICT LIABILITY,
// OR TORT (INCLUDING NEGLIGENCE OR OTHERWISE) ARISING IN ANY WAY OUT OF THE USE
// OF THIS SOFTWARE, EVEN IF ADVISED OF THE POSSIBILITY OF SUCH DAMAGE.

#ifndef VIXL_EXAMPLES_NON_CONST_VISITOR_H_
#define VIXL_EXAMPLES_NON_CONST_VISITOR_H_

#include "aarch64/decoder-aarch64.h"
#include "aarch64/macro-assembler-aarch64.h"

class SwitchAddSubRegisterSources
    : public vixl::aarch64::DecoderVisitorWithDefaults {
 public:
  SwitchAddSubRegisterSources()
      : vixl::aarch64::DecoderVisitorWithDefaults(kNonConstVisitor) {}

  // Our visitor switches the register sources for some add and sub instructions
  // (not all add and sub instructions).

  virtual void VisitAddSubShifted(const vixl::aarch64::Instruction* instr)
      VIXL_OVERRIDE;
<<<<<<< HEAD

// Define the remaining visitors to do nothing.
#define UNUSED_VISITOR_LIST(V)                                   \
  V(PCRelAddressing)                                             \
  V(AddSubImmediate)                                             \
  V(LogicalImmediate)                                            \
  V(MoveWideImmediate)                                           \
  V(Bitfield)                                                    \
  V(Extract)                                                     \
  V(UnconditionalBranch)                                         \
  V(UnconditionalBranchToRegister)                               \
  V(CompareBranch)                                               \
  V(TestBranch)                                                  \
  V(ConditionalBranch)                                           \
  V(System)                                                      \
  V(Exception)                                                   \
  V(RotateRightIntoFlags)                                        \
  V(EvaluateIntoFlags)                                           \
  V(LoadStorePAC)                                                \
  V(LoadStorePairPostIndex)                                      \
  V(LoadStorePairOffset)                                         \
  V(LoadStorePairPreIndex)                                       \
  V(LoadStorePairNonTemporal)                                    \
  V(LoadStoreRCpcUnscaledOffset)                                 \
  V(LoadLiteral)                                                 \
  V(LoadStoreUnscaledOffset)                                     \
  V(LoadStorePostIndex)                                          \
  V(LoadStorePreIndex)                                           \
  V(LoadStoreRegisterOffset)                                     \
  V(LoadStoreUnsignedOffset)                                     \
  V(LoadStoreExclusive)                                          \
  V(AtomicMemory)                                                \
  V(LogicalShifted)                                              \
  V(AddSubExtended)                                              \
  V(AddSubWithCarry)                                             \
  V(ConditionalCompareRegister)                                  \
  V(ConditionalCompareImmediate)                                 \
  V(ConditionalSelect)                                           \
  V(DataProcessing1Source)                                       \
  V(DataProcessing2Source)                                       \
  V(DataProcessing3Source)                                       \
  V(FPCompare)                                                   \
  V(FPConditionalCompare)                                        \
  V(FPConditionalSelect)                                         \
  V(FPImmediate)                                                 \
  V(FPDataProcessing1Source)                                     \
  V(FPDataProcessing2Source)                                     \
  V(FPDataProcessing3Source)                                     \
  V(FPIntegerConvert)                                            \
  V(FPFixedPointConvert)                                         \
  V(Crypto2RegSHA)                                               \
  V(Crypto3RegSHA)                                               \
  V(CryptoAES)                                                   \
  V(NEON2RegMisc)                                                \
  V(NEON2RegMiscFP16)                                            \
  V(NEON3Different)                                              \
  V(NEON3Same)                                                   \
  V(NEON3SameFP16)                                               \
  V(NEONAcrossLanes)                                             \
  V(NEONByIndexedElement)                                        \
  V(NEONCopy)                                                    \
  V(NEONExtract)                                                 \
  V(NEONLoadStoreMultiStruct)                                    \
  V(NEONLoadStoreMultiStructPostIndex)                           \
  V(NEONLoadStoreSingleStruct)                                   \
  V(NEONLoadStoreSingleStructPostIndex)                          \
  V(NEONModifiedImmediate)                                       \
  V(NEONScalar2RegMisc)                                          \
  V(NEONScalar2RegMiscFP16)                                      \
  V(NEONScalar3Diff)                                             \
  V(NEONScalar3Same)                                             \
  V(NEONScalar3SameFP16)                                         \
  V(NEONScalar3SameExtra)                                        \
  V(NEON3SameExtra)                                              \
  V(NEONScalarByIndexedElement)                                  \
  V(NEONScalarCopy)                                              \
  V(NEONScalarPairwise)                                          \
  V(NEONScalarShiftImmediate)                                    \
  V(NEONShiftImmediate)                                          \
  V(NEONTable)                                                   \
  V(NEONPerm)                                                    \
  V(SVE32BitGatherLoad_ScalarPlus32BitUnscaledOffsets)           \
  V(SVE32BitGatherLoad_VectorPlusImm)                            \
  V(SVE32BitGatherLoadHalfwords_ScalarPlus32BitScaledOffsets)    \
  V(SVE32BitGatherLoadWords_ScalarPlus32BitScaledOffsets)        \
  V(SVE32BitGatherPrefetch_ScalarPlus32BitScaledOffsets)         \
  V(SVE32BitGatherPrefetch_VectorPlusImm)                        \
  V(SVE32BitScatterStore_ScalarPlus32BitScaledOffsets)           \
  V(SVE32BitScatterStore_ScalarPlus32BitUnscaledOffsets)         \
  V(SVE32BitScatterStore_VectorPlusImm)                          \
  V(SVE64BitGatherLoad_ScalarPlus32BitUnpackedScaledOffsets)     \
  V(SVE64BitGatherLoad_ScalarPlus64BitScaledOffsets)             \
  V(SVE64BitGatherLoad_ScalarPlus64BitUnscaledOffsets)           \
  V(SVE64BitGatherLoad_ScalarPlusUnpacked32BitUnscaledOffsets)   \
  V(SVE64BitGatherLoad_VectorPlusImm)                            \
  V(SVE64BitGatherPrefetch_ScalarPlus64BitScaledOffsets)         \
  V(SVE64BitGatherPrefetch_ScalarPlusUnpacked32BitScaledOffsets) \
  V(SVE64BitGatherPrefetch_VectorPlusImm)                        \
  V(SVE64BitScatterStore_ScalarPlus64BitScaledOffsets)           \
  V(SVE64BitScatterStore_ScalarPlus64BitUnscaledOffsets)         \
  V(SVE64BitScatterStore_ScalarPlusUnpacked32BitScaledOffsets)   \
  V(SVE64BitScatterStore_ScalarPlusUnpacked32BitUnscaledOffsets) \
  V(SVE64BitScatterStore_VectorPlusImm)                          \
  V(SVEAddressGeneration)                                        \
  V(SVEBitwiseLogicalUnpredicated)                               \
  V(SVEBitwiseShiftUnpredicated)                                 \
  V(SVEFFRInitialise)                                            \
  V(SVEFFRWriteFromPredicate)                                    \
  V(SVEFPAccumulatingReduction)                                  \
  V(SVEFPArithmeticUnpredicated)                                 \
  V(SVEFPCompareVectors)                                         \
  V(SVEFPCompareWithZero)                                        \
  V(SVEFPComplexAddition)                                        \
  V(SVEFPComplexMulAdd)                                          \
  V(SVEFPComplexMulAddIndex)                                     \
  V(SVEFPFastReduction)                                          \
  V(SVEFPMulIndex)                                               \
  V(SVEFPMulAdd)                                                 \
  V(SVEFPMulAddIndex)                                            \
  V(SVEFPUnaryOpUnpredicated)                                    \
  V(SVEIncDecByPredicateCount)                                   \
  V(SVEIndexGeneration)                                          \
  V(SVEIntArithmeticUnpredicated)                                \
  V(SVEIntCompareSignedImm)                                      \
  V(SVEIntCompareUnsignedImm)                                    \
  V(SVEIntCompareVectors)                                        \
  V(SVEIntMulAddPredicated)                                      \
  V(SVEIntMulAddUnpredicated)                                    \
  V(SVEIntReduction)                                             \
  V(SVEIntUnaryArithmeticPredicated)                             \
  V(SVEMovprfx)                                                  \
  V(SVEMulIndex)                                                 \
  V(SVEPermuteVectorExtract)                                     \
  V(SVEPermuteVectorInterleaving)                                \
  V(SVEPredicateCount)                                           \
  V(SVEPredicateLogical)                                         \
  V(SVEPropagateBreak)                                           \
  V(SVEStackFrameAdjustment)                                     \
  V(SVEStackFrameSize)                                           \
  V(SVEVectorSelect)                                             \
  V(SVEBitwiseLogical_Predicated)                                \
  V(SVEBitwiseLogicalWithImm_Unpredicated)                       \
  V(SVEBitwiseShiftByImm_Predicated)                             \
  V(SVEBitwiseShiftByVector_Predicated)                          \
  V(SVEBitwiseShiftByWideElements_Predicated)                    \
  V(SVEBroadcastBitmaskImm)                                      \
  V(SVEBroadcastFPImm_Unpredicated)                              \
  V(SVEBroadcastGeneralRegister)                                 \
  V(SVEBroadcastIndexElement)                                    \
  V(SVEBroadcastIntImm_Unpredicated)                             \
  V(SVECompressActiveElements)                                   \
  V(SVEConditionallyBroadcastElementToVector)                    \
  V(SVEConditionallyExtractElementToSIMDFPScalar)                \
  V(SVEConditionallyExtractElementToGeneralRegister)             \
  V(SVEConditionallyTerminateScalars)                            \
  V(SVEConstructivePrefix_Unpredicated)                          \
  V(SVEContiguousFirstFaultLoad_ScalarPlusScalar)                \
  V(SVEContiguousLoad_ScalarPlusImm)                             \
  V(SVEContiguousLoad_ScalarPlusScalar)                          \
  V(SVEContiguousNonFaultLoad_ScalarPlusImm)                     \
  V(SVEContiguousNonTemporalLoad_ScalarPlusImm)                  \
  V(SVEContiguousNonTemporalLoad_ScalarPlusScalar)               \
  V(SVEContiguousNonTemporalStore_ScalarPlusImm)                 \
  V(SVEContiguousNonTemporalStore_ScalarPlusScalar)              \
  V(SVEContiguousPrefetch_ScalarPlusImm)                         \
  V(SVEContiguousPrefetch_ScalarPlusScalar)                      \
  V(SVEContiguousStore_ScalarPlusImm)                            \
  V(SVEContiguousStore_ScalarPlusScalar)                         \
  V(SVECopySIMDFPScalarRegisterToVector_Predicated)              \
  V(SVECopyFPImm_Predicated)                                     \
  V(SVECopyGeneralRegisterToVector_Predicated)                   \
  V(SVECopyIntImm_Predicated)                                    \
  V(SVEElementCount)                                             \
  V(SVEExtractElementToSIMDFPScalarRegister)                     \
  V(SVEExtractElementToGeneralRegister)                          \
  V(SVEFPArithmetic_Predicated)                                  \
  V(SVEFPArithmeticWithImm_Predicated)                           \
  V(SVEFPConvertPrecision)                                       \
  V(SVEFPConvertToInt)                                           \
  V(SVEFPExponentialAccelerator)                                 \
  V(SVEFPRoundToIntegralValue)                                   \
  V(SVEFPTrigMulAddCoefficient)                                  \
  V(SVEFPTrigSelectCoefficient)                                  \
  V(SVEFPUnaryOp)                                                \
  V(SVEIncDecRegisterByElementCount)                             \
  V(SVEIncDecVectorByElementCount)                               \
  V(SVEInsertSIMDFPScalarRegister)                               \
  V(SVEInsertGeneralRegister)                                    \
  V(SVEIntAddSubtractImm_Unpredicated)                           \
  V(SVEIntAddSubtractVectors_Predicated)                         \
  V(SVEIntCompareScalarCountAndLimit)                            \
  V(SVEIntConvertToFP)                                           \
  V(SVEIntDivideVectors_Predicated)                              \
  V(SVEIntMinMaxImm_Unpredicated)                                \
  V(SVEIntMinMaxDifference_Predicated)                           \
  V(SVEIntMulImm_Unpredicated)                                   \
  V(SVEIntMulVectors_Predicated)                                 \
  V(SVELoadAndBroadcastElement)                                  \
  V(SVELoadAndBroadcastQuadword_ScalarPlusImm)                   \
  V(SVELoadAndBroadcastQuadword_ScalarPlusScalar)                \
  V(SVELoadMultipleStructures_ScalarPlusImm)                     \
  V(SVELoadMultipleStructures_ScalarPlusScalar)                  \
  V(SVELoadPredicateRegister)                                    \
  V(SVELoadVectorRegister)                                       \
  V(SVEPartitionBreakCondition)                                  \
  V(SVEPermutePredicateElements)                                 \
  V(SVEPredicateFirstActive)                                     \
  V(SVEPredicateInitialize)                                      \
  V(SVEPredicateNextActive)                                      \
  V(SVEPredicateReadFromFFR_Predicated)                          \
  V(SVEPredicateReadFromFFR_Unpredicated)                        \
  V(SVEPredicateTest)                                            \
  V(SVEPredicateZero)                                            \
  V(SVEPropagateBreakToNextPartition)                            \
  V(SVEReversePredicateElements)                                 \
  V(SVEReverseVectorElements)                                    \
  V(SVEReverseWithinElements)                                    \
  V(SVESaturatingIncDecRegisterByElementCount)                   \
  V(SVESaturatingIncDecVectorByElementCount)                     \
  V(SVEStoreMultipleStructures_ScalarPlusImm)                    \
  V(SVEStoreMultipleStructures_ScalarPlusScalar)                 \
  V(SVEStorePredicateRegister)                                   \
  V(SVEStoreVectorRegister)                                      \
  V(SVETableLookup)                                              \
  V(SVEUnpackPredicateElements)                                  \
  V(SVEUnpackVectorElements)                                     \
  V(SVEVectorSplice_Destructive)                                 \
  V(Reserved)                                                    \
  V(Unallocated)                                                 \
  V(Unimplemented)
#define DEFINE_UNUSED_VISITOR(Name)                                  \
  virtual void Visit##Name(const vixl::aarch64::Instruction* i)      \
      VIXL_OVERRIDE {                                                \
    USE(i); /* Prevents compiler warnings about unused variables. */ \
  }
  UNUSED_VISITOR_LIST(DEFINE_UNUSED_VISITOR)
#undef DEFINE_UNUSED_VISITOR
#undef UNUSED_VISITOR_LIST
=======
>>>>>>> d1463742
};


void GenerateNonConstVisitorTestCode(vixl::aarch64::MacroAssembler* masm);

int64_t RunNonConstVisitorTestGeneratedCode(
    const vixl::aarch64::Instruction* start_instr);

void ModifyNonConstVisitorTestGeneratedCode(vixl::aarch64::Instruction* start,
                                            vixl::aarch64::Instruction* end);


#endif<|MERGE_RESOLUTION|>--- conflicted
+++ resolved
@@ -41,247 +41,6 @@
 
   virtual void VisitAddSubShifted(const vixl::aarch64::Instruction* instr)
       VIXL_OVERRIDE;
-<<<<<<< HEAD
-
-// Define the remaining visitors to do nothing.
-#define UNUSED_VISITOR_LIST(V)                                   \
-  V(PCRelAddressing)                                             \
-  V(AddSubImmediate)                                             \
-  V(LogicalImmediate)                                            \
-  V(MoveWideImmediate)                                           \
-  V(Bitfield)                                                    \
-  V(Extract)                                                     \
-  V(UnconditionalBranch)                                         \
-  V(UnconditionalBranchToRegister)                               \
-  V(CompareBranch)                                               \
-  V(TestBranch)                                                  \
-  V(ConditionalBranch)                                           \
-  V(System)                                                      \
-  V(Exception)                                                   \
-  V(RotateRightIntoFlags)                                        \
-  V(EvaluateIntoFlags)                                           \
-  V(LoadStorePAC)                                                \
-  V(LoadStorePairPostIndex)                                      \
-  V(LoadStorePairOffset)                                         \
-  V(LoadStorePairPreIndex)                                       \
-  V(LoadStorePairNonTemporal)                                    \
-  V(LoadStoreRCpcUnscaledOffset)                                 \
-  V(LoadLiteral)                                                 \
-  V(LoadStoreUnscaledOffset)                                     \
-  V(LoadStorePostIndex)                                          \
-  V(LoadStorePreIndex)                                           \
-  V(LoadStoreRegisterOffset)                                     \
-  V(LoadStoreUnsignedOffset)                                     \
-  V(LoadStoreExclusive)                                          \
-  V(AtomicMemory)                                                \
-  V(LogicalShifted)                                              \
-  V(AddSubExtended)                                              \
-  V(AddSubWithCarry)                                             \
-  V(ConditionalCompareRegister)                                  \
-  V(ConditionalCompareImmediate)                                 \
-  V(ConditionalSelect)                                           \
-  V(DataProcessing1Source)                                       \
-  V(DataProcessing2Source)                                       \
-  V(DataProcessing3Source)                                       \
-  V(FPCompare)                                                   \
-  V(FPConditionalCompare)                                        \
-  V(FPConditionalSelect)                                         \
-  V(FPImmediate)                                                 \
-  V(FPDataProcessing1Source)                                     \
-  V(FPDataProcessing2Source)                                     \
-  V(FPDataProcessing3Source)                                     \
-  V(FPIntegerConvert)                                            \
-  V(FPFixedPointConvert)                                         \
-  V(Crypto2RegSHA)                                               \
-  V(Crypto3RegSHA)                                               \
-  V(CryptoAES)                                                   \
-  V(NEON2RegMisc)                                                \
-  V(NEON2RegMiscFP16)                                            \
-  V(NEON3Different)                                              \
-  V(NEON3Same)                                                   \
-  V(NEON3SameFP16)                                               \
-  V(NEONAcrossLanes)                                             \
-  V(NEONByIndexedElement)                                        \
-  V(NEONCopy)                                                    \
-  V(NEONExtract)                                                 \
-  V(NEONLoadStoreMultiStruct)                                    \
-  V(NEONLoadStoreMultiStructPostIndex)                           \
-  V(NEONLoadStoreSingleStruct)                                   \
-  V(NEONLoadStoreSingleStructPostIndex)                          \
-  V(NEONModifiedImmediate)                                       \
-  V(NEONScalar2RegMisc)                                          \
-  V(NEONScalar2RegMiscFP16)                                      \
-  V(NEONScalar3Diff)                                             \
-  V(NEONScalar3Same)                                             \
-  V(NEONScalar3SameFP16)                                         \
-  V(NEONScalar3SameExtra)                                        \
-  V(NEON3SameExtra)                                              \
-  V(NEONScalarByIndexedElement)                                  \
-  V(NEONScalarCopy)                                              \
-  V(NEONScalarPairwise)                                          \
-  V(NEONScalarShiftImmediate)                                    \
-  V(NEONShiftImmediate)                                          \
-  V(NEONTable)                                                   \
-  V(NEONPerm)                                                    \
-  V(SVE32BitGatherLoad_ScalarPlus32BitUnscaledOffsets)           \
-  V(SVE32BitGatherLoad_VectorPlusImm)                            \
-  V(SVE32BitGatherLoadHalfwords_ScalarPlus32BitScaledOffsets)    \
-  V(SVE32BitGatherLoadWords_ScalarPlus32BitScaledOffsets)        \
-  V(SVE32BitGatherPrefetch_ScalarPlus32BitScaledOffsets)         \
-  V(SVE32BitGatherPrefetch_VectorPlusImm)                        \
-  V(SVE32BitScatterStore_ScalarPlus32BitScaledOffsets)           \
-  V(SVE32BitScatterStore_ScalarPlus32BitUnscaledOffsets)         \
-  V(SVE32BitScatterStore_VectorPlusImm)                          \
-  V(SVE64BitGatherLoad_ScalarPlus32BitUnpackedScaledOffsets)     \
-  V(SVE64BitGatherLoad_ScalarPlus64BitScaledOffsets)             \
-  V(SVE64BitGatherLoad_ScalarPlus64BitUnscaledOffsets)           \
-  V(SVE64BitGatherLoad_ScalarPlusUnpacked32BitUnscaledOffsets)   \
-  V(SVE64BitGatherLoad_VectorPlusImm)                            \
-  V(SVE64BitGatherPrefetch_ScalarPlus64BitScaledOffsets)         \
-  V(SVE64BitGatherPrefetch_ScalarPlusUnpacked32BitScaledOffsets) \
-  V(SVE64BitGatherPrefetch_VectorPlusImm)                        \
-  V(SVE64BitScatterStore_ScalarPlus64BitScaledOffsets)           \
-  V(SVE64BitScatterStore_ScalarPlus64BitUnscaledOffsets)         \
-  V(SVE64BitScatterStore_ScalarPlusUnpacked32BitScaledOffsets)   \
-  V(SVE64BitScatterStore_ScalarPlusUnpacked32BitUnscaledOffsets) \
-  V(SVE64BitScatterStore_VectorPlusImm)                          \
-  V(SVEAddressGeneration)                                        \
-  V(SVEBitwiseLogicalUnpredicated)                               \
-  V(SVEBitwiseShiftUnpredicated)                                 \
-  V(SVEFFRInitialise)                                            \
-  V(SVEFFRWriteFromPredicate)                                    \
-  V(SVEFPAccumulatingReduction)                                  \
-  V(SVEFPArithmeticUnpredicated)                                 \
-  V(SVEFPCompareVectors)                                         \
-  V(SVEFPCompareWithZero)                                        \
-  V(SVEFPComplexAddition)                                        \
-  V(SVEFPComplexMulAdd)                                          \
-  V(SVEFPComplexMulAddIndex)                                     \
-  V(SVEFPFastReduction)                                          \
-  V(SVEFPMulIndex)                                               \
-  V(SVEFPMulAdd)                                                 \
-  V(SVEFPMulAddIndex)                                            \
-  V(SVEFPUnaryOpUnpredicated)                                    \
-  V(SVEIncDecByPredicateCount)                                   \
-  V(SVEIndexGeneration)                                          \
-  V(SVEIntArithmeticUnpredicated)                                \
-  V(SVEIntCompareSignedImm)                                      \
-  V(SVEIntCompareUnsignedImm)                                    \
-  V(SVEIntCompareVectors)                                        \
-  V(SVEIntMulAddPredicated)                                      \
-  V(SVEIntMulAddUnpredicated)                                    \
-  V(SVEIntReduction)                                             \
-  V(SVEIntUnaryArithmeticPredicated)                             \
-  V(SVEMovprfx)                                                  \
-  V(SVEMulIndex)                                                 \
-  V(SVEPermuteVectorExtract)                                     \
-  V(SVEPermuteVectorInterleaving)                                \
-  V(SVEPredicateCount)                                           \
-  V(SVEPredicateLogical)                                         \
-  V(SVEPropagateBreak)                                           \
-  V(SVEStackFrameAdjustment)                                     \
-  V(SVEStackFrameSize)                                           \
-  V(SVEVectorSelect)                                             \
-  V(SVEBitwiseLogical_Predicated)                                \
-  V(SVEBitwiseLogicalWithImm_Unpredicated)                       \
-  V(SVEBitwiseShiftByImm_Predicated)                             \
-  V(SVEBitwiseShiftByVector_Predicated)                          \
-  V(SVEBitwiseShiftByWideElements_Predicated)                    \
-  V(SVEBroadcastBitmaskImm)                                      \
-  V(SVEBroadcastFPImm_Unpredicated)                              \
-  V(SVEBroadcastGeneralRegister)                                 \
-  V(SVEBroadcastIndexElement)                                    \
-  V(SVEBroadcastIntImm_Unpredicated)                             \
-  V(SVECompressActiveElements)                                   \
-  V(SVEConditionallyBroadcastElementToVector)                    \
-  V(SVEConditionallyExtractElementToSIMDFPScalar)                \
-  V(SVEConditionallyExtractElementToGeneralRegister)             \
-  V(SVEConditionallyTerminateScalars)                            \
-  V(SVEConstructivePrefix_Unpredicated)                          \
-  V(SVEContiguousFirstFaultLoad_ScalarPlusScalar)                \
-  V(SVEContiguousLoad_ScalarPlusImm)                             \
-  V(SVEContiguousLoad_ScalarPlusScalar)                          \
-  V(SVEContiguousNonFaultLoad_ScalarPlusImm)                     \
-  V(SVEContiguousNonTemporalLoad_ScalarPlusImm)                  \
-  V(SVEContiguousNonTemporalLoad_ScalarPlusScalar)               \
-  V(SVEContiguousNonTemporalStore_ScalarPlusImm)                 \
-  V(SVEContiguousNonTemporalStore_ScalarPlusScalar)              \
-  V(SVEContiguousPrefetch_ScalarPlusImm)                         \
-  V(SVEContiguousPrefetch_ScalarPlusScalar)                      \
-  V(SVEContiguousStore_ScalarPlusImm)                            \
-  V(SVEContiguousStore_ScalarPlusScalar)                         \
-  V(SVECopySIMDFPScalarRegisterToVector_Predicated)              \
-  V(SVECopyFPImm_Predicated)                                     \
-  V(SVECopyGeneralRegisterToVector_Predicated)                   \
-  V(SVECopyIntImm_Predicated)                                    \
-  V(SVEElementCount)                                             \
-  V(SVEExtractElementToSIMDFPScalarRegister)                     \
-  V(SVEExtractElementToGeneralRegister)                          \
-  V(SVEFPArithmetic_Predicated)                                  \
-  V(SVEFPArithmeticWithImm_Predicated)                           \
-  V(SVEFPConvertPrecision)                                       \
-  V(SVEFPConvertToInt)                                           \
-  V(SVEFPExponentialAccelerator)                                 \
-  V(SVEFPRoundToIntegralValue)                                   \
-  V(SVEFPTrigMulAddCoefficient)                                  \
-  V(SVEFPTrigSelectCoefficient)                                  \
-  V(SVEFPUnaryOp)                                                \
-  V(SVEIncDecRegisterByElementCount)                             \
-  V(SVEIncDecVectorByElementCount)                               \
-  V(SVEInsertSIMDFPScalarRegister)                               \
-  V(SVEInsertGeneralRegister)                                    \
-  V(SVEIntAddSubtractImm_Unpredicated)                           \
-  V(SVEIntAddSubtractVectors_Predicated)                         \
-  V(SVEIntCompareScalarCountAndLimit)                            \
-  V(SVEIntConvertToFP)                                           \
-  V(SVEIntDivideVectors_Predicated)                              \
-  V(SVEIntMinMaxImm_Unpredicated)                                \
-  V(SVEIntMinMaxDifference_Predicated)                           \
-  V(SVEIntMulImm_Unpredicated)                                   \
-  V(SVEIntMulVectors_Predicated)                                 \
-  V(SVELoadAndBroadcastElement)                                  \
-  V(SVELoadAndBroadcastQuadword_ScalarPlusImm)                   \
-  V(SVELoadAndBroadcastQuadword_ScalarPlusScalar)                \
-  V(SVELoadMultipleStructures_ScalarPlusImm)                     \
-  V(SVELoadMultipleStructures_ScalarPlusScalar)                  \
-  V(SVELoadPredicateRegister)                                    \
-  V(SVELoadVectorRegister)                                       \
-  V(SVEPartitionBreakCondition)                                  \
-  V(SVEPermutePredicateElements)                                 \
-  V(SVEPredicateFirstActive)                                     \
-  V(SVEPredicateInitialize)                                      \
-  V(SVEPredicateNextActive)                                      \
-  V(SVEPredicateReadFromFFR_Predicated)                          \
-  V(SVEPredicateReadFromFFR_Unpredicated)                        \
-  V(SVEPredicateTest)                                            \
-  V(SVEPredicateZero)                                            \
-  V(SVEPropagateBreakToNextPartition)                            \
-  V(SVEReversePredicateElements)                                 \
-  V(SVEReverseVectorElements)                                    \
-  V(SVEReverseWithinElements)                                    \
-  V(SVESaturatingIncDecRegisterByElementCount)                   \
-  V(SVESaturatingIncDecVectorByElementCount)                     \
-  V(SVEStoreMultipleStructures_ScalarPlusImm)                    \
-  V(SVEStoreMultipleStructures_ScalarPlusScalar)                 \
-  V(SVEStorePredicateRegister)                                   \
-  V(SVEStoreVectorRegister)                                      \
-  V(SVETableLookup)                                              \
-  V(SVEUnpackPredicateElements)                                  \
-  V(SVEUnpackVectorElements)                                     \
-  V(SVEVectorSplice_Destructive)                                 \
-  V(Reserved)                                                    \
-  V(Unallocated)                                                 \
-  V(Unimplemented)
-#define DEFINE_UNUSED_VISITOR(Name)                                  \
-  virtual void Visit##Name(const vixl::aarch64::Instruction* i)      \
-      VIXL_OVERRIDE {                                                \
-    USE(i); /* Prevents compiler warnings about unused variables. */ \
-  }
-  UNUSED_VISITOR_LIST(DEFINE_UNUSED_VISITOR)
-#undef DEFINE_UNUSED_VISITOR
-#undef UNUSED_VISITOR_LIST
-=======
->>>>>>> d1463742
 };
 
 
