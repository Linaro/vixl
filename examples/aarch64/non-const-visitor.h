// Copyright 2014, VIXL authors
// All rights reserved.
//
// Redistribution and use in source and binary forms, with or without
// modification, are permitted provided that the following conditions are met:
//
//   * Redistributions of source code must retain the above copyright notice,
//     this list of conditions and the following disclaimer.
//   * Redistributions in binary form must reproduce the above copyright notice,
//     this list of conditions and the following disclaimer in the documentation
//     and/or other materials provided with the distribution.
//   * Neither the name of ARM Limited nor the names of its contributors may be
//     used to endorse or promote products derived from this software without
//     specific prior written permission.
//
// THIS SOFTWARE IS PROVIDED BY THE COPYRIGHT HOLDERS CONTRIBUTORS "AS IS" AND
// ANY EXPRESS OR IMPLIED WARRANTIES, INCLUDING, BUT NOT LIMITED TO, THE IMPLIED
// WARRANTIES OF MERCHANTABILITY AND FITNESS FOR A PARTICULAR PURPOSE ARE
// DISCLAIMED. IN NO EVENT SHALL THE COPYRIGHT OWNER OR CONTRIBUTORS BE LIABLE
// FOR ANY DIRECT, INDIRECT, INCIDENTAL, SPECIAL, EXEMPLARY, OR CONSEQUENTIAL
// DAMAGES (INCLUDING, BUT NOT LIMITED TO, PROCUREMENT OF SUBSTITUTE GOODS OR
// SERVICES; LOSS OF USE, DATA, OR PROFITS; OR BUSINESS INTERRUPTION) HOWEVER
// CAUSED AND ON ANY THEORY OF LIABILITY, WHETHER IN CONTRACT, STRICT LIABILITY,
// OR TORT (INCLUDING NEGLIGENCE OR OTHERWISE) ARISING IN ANY WAY OUT OF THE USE
// OF THIS SOFTWARE, EVEN IF ADVISED OF THE POSSIBILITY OF SUCH DAMAGE.

#ifndef VIXL_EXAMPLES_NON_CONST_VISITOR_H_
#define VIXL_EXAMPLES_NON_CONST_VISITOR_H_

#include "aarch64/decoder-aarch64.h"
#include "aarch64/macro-assembler-aarch64.h"

using namespace vixl::aarch64;

class SwitchAddSubRegisterSources : public DecoderVisitor {
 public:
  SwitchAddSubRegisterSources()
      : DecoderVisitor(DecoderVisitor::kNonConstVisitor) {}

  // Our visitor switches the register sources for some add and sub instructions
  // (not all add and sub instructions). Visitors are listed by the macro
  // `VISITOR_LIST` in aarch64/decoder-aarch64.h.
  virtual void VisitAddSubShifted(const Instruction* instr) VIXL_OVERRIDE {
    int rn = instr->GetRn();
    int rm = instr->GetRm();
    // Only non-const visitors are allowed to discard constness of the visited
    // instruction.
    Instruction* mutable_instr = MutableInstruction(instr);
    Instr instr_bits = mutable_instr->GetInstructionBits();

    // Switch the bitfields for the `rn` and `rm` registers.
    instr_bits &= ~(Rn_mask | Rm_mask);
    instr_bits |= (rn << Rm_offset) | (rm << Rn_offset);

    // Rewrite the instruction.
    mutable_instr->SetInstructionBits(instr_bits);
  }

// Define the remaining visitors to do nothing.
<<<<<<< HEAD
#define UNUSED_VISITOR_LIST(V)             \
  V(PCRelAddressing)                       \
  V(AddSubImmediate)                       \
  V(LogicalImmediate)                      \
  V(MoveWideImmediate)                     \
  V(Bitfield)                              \
  V(Extract)                               \
  V(UnconditionalBranch)                   \
  V(UnconditionalBranchToRegister)         \
  V(CompareBranch)                         \
  V(TestBranch)                            \
  V(ConditionalBranch)                     \
  V(System)                                \
  V(Exception)                             \
  V(RotateRightIntoFlags)                  \
  V(EvaluateIntoFlags)                     \
  V(LoadStorePAC)                          \
  V(LoadStorePairPostIndex)                \
  V(LoadStorePairOffset)                   \
  V(LoadStorePairPreIndex)                 \
  V(LoadStorePairNonTemporal)              \
  V(LoadStoreRCpcUnscaledOffset)           \
  V(LoadLiteral)                           \
  V(LoadStoreUnscaledOffset)               \
  V(LoadStorePostIndex)                    \
  V(LoadStorePreIndex)                     \
  V(LoadStoreRegisterOffset)               \
  V(LoadStoreUnsignedOffset)               \
  V(LoadStoreExclusive)                    \
  V(AtomicMemory)                          \
  V(LogicalShifted)                        \
  V(AddSubExtended)                        \
  V(AddSubWithCarry)                       \
  V(ConditionalCompareRegister)            \
  V(ConditionalCompareImmediate)           \
  V(ConditionalSelect)                     \
  V(DataProcessing1Source)                 \
  V(DataProcessing2Source)                 \
  V(DataProcessing3Source)                 \
  V(FPCompare)                             \
  V(FPConditionalCompare)                  \
  V(FPConditionalSelect)                   \
  V(FPImmediate)                           \
  V(FPDataProcessing1Source)               \
  V(FPDataProcessing2Source)               \
  V(FPDataProcessing3Source)               \
  V(FPIntegerConvert)                      \
  V(FPFixedPointConvert)                   \
  V(Crypto2RegSHA)                         \
  V(Crypto3RegSHA)                         \
  V(CryptoAES)                             \
  V(NEON2RegMisc)                          \
  V(NEON2RegMiscFP16)                      \
  V(NEON3Different)                        \
  V(NEON3Same)                             \
  V(NEON3SameFP16)                         \
  V(NEONAcrossLanes)                       \
  V(NEONByIndexedElement)                  \
  V(NEONCopy)                              \
  V(NEONExtract)                           \
  V(NEONLoadStoreMultiStruct)              \
  V(NEONLoadStoreMultiStructPostIndex)     \
  V(NEONLoadStoreSingleStruct)             \
  V(NEONLoadStoreSingleStructPostIndex)    \
  V(NEONModifiedImmediate)                 \
  V(NEONScalar2RegMisc)                    \
  V(NEONScalar2RegMiscFP16)                \
  V(NEONScalar3Diff)                       \
  V(NEONScalar3Same)                       \
  V(NEONScalar3SameFP16)                   \
  V(NEONScalar3SameExtra)                  \
  V(NEON3SameExtra)                        \
  V(NEONScalarByIndexedElement)            \
  V(NEONScalarCopy)                        \
  V(NEONScalarPairwise)                    \
  V(NEONScalarShiftImmediate)              \
  V(NEONShiftImmediate)                    \
  V(NEONTable)                             \
  V(NEONPerm)                              \
  V(SVEAddressGeneration)                  \
  V(SVEBitwiseImm)                         \
  V(SVEBitwiseLogicalUnpredicated)         \
  V(SVEBitwiseShiftPredicated)             \
  V(SVEBitwiseShiftUnpredicated)           \
  V(SVEElementCount)                       \
  V(SVEFPAccumulatingReduction)            \
  V(SVEFPArithmeticPredicated)             \
  V(SVEFPArithmeticUnpredicated)           \
  V(SVEFPCompareVectors)                   \
  V(SVEFPCompareWithZero)                  \
  V(SVEFPComplexAddition)                  \
  V(SVEFPComplexMulAdd)                    \
  V(SVEFPComplexMulAddIndex)               \
  V(SVEFPFastReduction)                    \
  V(SVEFPMulIndex)                         \
  V(SVEFPMulAdd)                           \
  V(SVEFPMulAddIndex)                      \
  V(SVEFPUnaryOpPredicated)                \
  V(SVEFPUnaryOpUnpredicated)              \
  V(SVEIncDecByPredicateCount)             \
  V(SVEIndexGeneration)                    \
  V(SVEIntArithmeticUnpredicated)          \
  V(SVEIntBinaryArithmeticPredicated)      \
  V(SVEIntCompareScalars)                  \
  V(SVEIntCompareSignedImm)                \
  V(SVEIntCompareUnsignedImm)              \
  V(SVEIntCompareVectors)                  \
  V(SVEIntMiscUnpredicated)                \
  V(SVEIntMulAddPredicated)                \
  V(SVEIntMulAddUnpredicated)              \
  V(SVEIntReduction)                       \
  V(SVEIntUnaryArithmeticPredicated)       \
  V(SVEIntWideImmPredicated)               \
  V(SVEIntWideImmUnpredicated)             \
  V(SVEMem32BitGatherAndUnsizedContiguous) \
  V(SVEMem64BitGather)                     \
  V(SVEMemContiguousLoad)                  \
  V(SVEMemStore)                           \
  V(SVEMulIndex)                           \
  V(SVEPartitionBreak)                     \
  V(SVEPermutePredicate)                   \
  V(SVEPermuteVectorExtract)               \
  V(SVEPermuteVectorInterleaving)          \
  V(SVEPermuteVectorPredicated)            \
  V(SVEPermuteVectorUnpredicated)          \
  V(SVEPredicateCount)                     \
  V(SVEPredicateLogicalOp)                 \
  V(SVEPredicateMisc)                      \
  V(SVEPropagateBreak)                     \
  V(SVEStackAllocation)                    \
  V(SVEVectorSelect)                       \
  V(SVEWriteFFR)                           \
  V(Unallocated)                           \
=======
#define UNUSED_VISITOR_LIST(V)          \
  V(PCRelAddressing)                    \
  V(AddSubImmediate)                    \
  V(LogicalImmediate)                   \
  V(MoveWideImmediate)                  \
  V(Bitfield)                           \
  V(Extract)                            \
  V(UnconditionalBranch)                \
  V(UnconditionalBranchToRegister)      \
  V(CompareBranch)                      \
  V(TestBranch)                         \
  V(ConditionalBranch)                  \
  V(System)                             \
  V(Exception)                          \
  V(RotateRightIntoFlags)               \
  V(EvaluateIntoFlags)                  \
  V(LoadStorePAC)                       \
  V(LoadStorePairPostIndex)             \
  V(LoadStorePairOffset)                \
  V(LoadStorePairPreIndex)              \
  V(LoadStorePairNonTemporal)           \
  V(LoadStoreRCpcUnscaledOffset)        \
  V(LoadLiteral)                        \
  V(LoadStoreUnscaledOffset)            \
  V(LoadStorePostIndex)                 \
  V(LoadStorePreIndex)                  \
  V(LoadStoreRegisterOffset)            \
  V(LoadStoreUnsignedOffset)            \
  V(LoadStoreExclusive)                 \
  V(AtomicMemory)                       \
  V(LogicalShifted)                     \
  V(AddSubExtended)                     \
  V(AddSubWithCarry)                    \
  V(ConditionalCompareRegister)         \
  V(ConditionalCompareImmediate)        \
  V(ConditionalSelect)                  \
  V(DataProcessing1Source)              \
  V(DataProcessing2Source)              \
  V(DataProcessing3Source)              \
  V(FPCompare)                          \
  V(FPConditionalCompare)               \
  V(FPConditionalSelect)                \
  V(FPImmediate)                        \
  V(FPDataProcessing1Source)            \
  V(FPDataProcessing2Source)            \
  V(FPDataProcessing3Source)            \
  V(FPIntegerConvert)                   \
  V(FPFixedPointConvert)                \
  V(Crypto2RegSHA)                      \
  V(Crypto3RegSHA)                      \
  V(CryptoAES)                          \
  V(NEON2RegMisc)                       \
  V(NEON2RegMiscFP16)                   \
  V(NEON3Different)                     \
  V(NEON3Same)                          \
  V(NEON3SameFP16)                      \
  V(NEONAcrossLanes)                    \
  V(NEONByIndexedElement)               \
  V(NEONCopy)                           \
  V(NEONExtract)                        \
  V(NEONLoadStoreMultiStruct)           \
  V(NEONLoadStoreMultiStructPostIndex)  \
  V(NEONLoadStoreSingleStruct)          \
  V(NEONLoadStoreSingleStructPostIndex) \
  V(NEONModifiedImmediate)              \
  V(NEONScalar2RegMisc)                 \
  V(NEONScalar2RegMiscFP16)             \
  V(NEONScalar3Diff)                    \
  V(NEONScalar3Same)                    \
  V(NEONScalar3SameFP16)                \
  V(NEONScalar3SameExtra)               \
  V(NEON3SameExtra)                     \
  V(NEONScalarByIndexedElement)         \
  V(NEONScalarCopy)                     \
  V(NEONScalarPairwise)                 \
  V(NEONScalarShiftImmediate)           \
  V(NEONShiftImmediate)                 \
  V(NEONTable)                          \
  V(NEONPerm)                           \
  V(Reserved)                           \
  V(Unallocated)                        \
>>>>>>> cff5a2ea
  V(Unimplemented)
#define DEFINE_UNUSED_VISITOR(Name)                                  \
  virtual void Visit##Name(const Instruction* i) VIXL_OVERRIDE {     \
    USE(i); /* Prevents compiler warnings about unused variables. */ \
  }
  UNUSED_VISITOR_LIST(DEFINE_UNUSED_VISITOR)
#undef DEFINE_UNUSED_VISITOR
#undef UNUSED_VISITOR_LIST
};


void GenerateNonConstVisitorTestCode(MacroAssembler* masm);

int64_t RunNonConstVisitorTestGeneratedCode(const Instruction* start_instr);

void ModifyNonConstVisitorTestGeneratedCode(Instruction* start,
                                            Instruction* end);


#endif<|MERGE_RESOLUTION|>--- conflicted
+++ resolved
@@ -57,7 +57,6 @@
   }
 
 // Define the remaining visitors to do nothing.
-<<<<<<< HEAD
 #define UNUSED_VISITOR_LIST(V)             \
   V(PCRelAddressing)                       \
   V(AddSubImmediate)                       \
@@ -190,90 +189,8 @@
   V(SVEStackAllocation)                    \
   V(SVEVectorSelect)                       \
   V(SVEWriteFFR)                           \
+  V(Reserved)                              \
   V(Unallocated)                           \
-=======
-#define UNUSED_VISITOR_LIST(V)          \
-  V(PCRelAddressing)                    \
-  V(AddSubImmediate)                    \
-  V(LogicalImmediate)                   \
-  V(MoveWideImmediate)                  \
-  V(Bitfield)                           \
-  V(Extract)                            \
-  V(UnconditionalBranch)                \
-  V(UnconditionalBranchToRegister)      \
-  V(CompareBranch)                      \
-  V(TestBranch)                         \
-  V(ConditionalBranch)                  \
-  V(System)                             \
-  V(Exception)                          \
-  V(RotateRightIntoFlags)               \
-  V(EvaluateIntoFlags)                  \
-  V(LoadStorePAC)                       \
-  V(LoadStorePairPostIndex)             \
-  V(LoadStorePairOffset)                \
-  V(LoadStorePairPreIndex)              \
-  V(LoadStorePairNonTemporal)           \
-  V(LoadStoreRCpcUnscaledOffset)        \
-  V(LoadLiteral)                        \
-  V(LoadStoreUnscaledOffset)            \
-  V(LoadStorePostIndex)                 \
-  V(LoadStorePreIndex)                  \
-  V(LoadStoreRegisterOffset)            \
-  V(LoadStoreUnsignedOffset)            \
-  V(LoadStoreExclusive)                 \
-  V(AtomicMemory)                       \
-  V(LogicalShifted)                     \
-  V(AddSubExtended)                     \
-  V(AddSubWithCarry)                    \
-  V(ConditionalCompareRegister)         \
-  V(ConditionalCompareImmediate)        \
-  V(ConditionalSelect)                  \
-  V(DataProcessing1Source)              \
-  V(DataProcessing2Source)              \
-  V(DataProcessing3Source)              \
-  V(FPCompare)                          \
-  V(FPConditionalCompare)               \
-  V(FPConditionalSelect)                \
-  V(FPImmediate)                        \
-  V(FPDataProcessing1Source)            \
-  V(FPDataProcessing2Source)            \
-  V(FPDataProcessing3Source)            \
-  V(FPIntegerConvert)                   \
-  V(FPFixedPointConvert)                \
-  V(Crypto2RegSHA)                      \
-  V(Crypto3RegSHA)                      \
-  V(CryptoAES)                          \
-  V(NEON2RegMisc)                       \
-  V(NEON2RegMiscFP16)                   \
-  V(NEON3Different)                     \
-  V(NEON3Same)                          \
-  V(NEON3SameFP16)                      \
-  V(NEONAcrossLanes)                    \
-  V(NEONByIndexedElement)               \
-  V(NEONCopy)                           \
-  V(NEONExtract)                        \
-  V(NEONLoadStoreMultiStruct)           \
-  V(NEONLoadStoreMultiStructPostIndex)  \
-  V(NEONLoadStoreSingleStruct)          \
-  V(NEONLoadStoreSingleStructPostIndex) \
-  V(NEONModifiedImmediate)              \
-  V(NEONScalar2RegMisc)                 \
-  V(NEONScalar2RegMiscFP16)             \
-  V(NEONScalar3Diff)                    \
-  V(NEONScalar3Same)                    \
-  V(NEONScalar3SameFP16)                \
-  V(NEONScalar3SameExtra)               \
-  V(NEON3SameExtra)                     \
-  V(NEONScalarByIndexedElement)         \
-  V(NEONScalarCopy)                     \
-  V(NEONScalarPairwise)                 \
-  V(NEONScalarShiftImmediate)           \
-  V(NEONShiftImmediate)                 \
-  V(NEONTable)                          \
-  V(NEONPerm)                           \
-  V(Reserved)                           \
-  V(Unallocated)                        \
->>>>>>> cff5a2ea
   V(Unimplemented)
 #define DEFINE_UNUSED_VISITOR(Name)                                  \
   virtual void Visit##Name(const Instruction* i) VIXL_OVERRIDE {     \
