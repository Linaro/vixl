// Copyright 2015, VIXL authors
// All rights reserved.
//
// Redistribution and use in source and binary forms, with or without
// modification, are permitted provided that the following conditions are met:
//
//   * Redistributions of source code must retain the above copyright notice,
//     this list of conditions and the following disclaimer.
//   * Redistributions in binary form must reproduce the above copyright notice,
//     this list of conditions and the following disclaimer in the documentation
//     and/or other materials provided with the distribution.
//   * Neither the name of ARM Limited nor the names of its contributors may be
//     used to endorse or promote products derived from this software without
//     specific prior written permission.
//
// THIS SOFTWARE IS PROVIDED BY THE COPYRIGHT HOLDERS CONTRIBUTORS "AS IS" AND
// ANY EXPRESS OR IMPLIED WARRANTIES, INCLUDING, BUT NOT LIMITED TO, THE IMPLIED
// WARRANTIES OF MERCHANTABILITY AND FITNESS FOR A PARTICULAR PURPOSE ARE
// DISCLAIMED. IN NO EVENT SHALL THE COPYRIGHT OWNER OR CONTRIBUTORS BE LIABLE
// FOR ANY DIRECT, INDIRECT, INCIDENTAL, SPECIAL, EXEMPLARY, OR CONSEQUENTIAL
// DAMAGES (INCLUDING, BUT NOT LIMITED TO, PROCUREMENT OF SUBSTITUTE GOODS OR
// SERVICES; LOSS OF USE, DATA, OR PROFITS; OR BUSINESS INTERRUPTION) HOWEVER
// CAUSED AND ON ANY THEORY OF LIABILITY, WHETHER IN CONTRACT, STRICT LIABILITY,
// OR TORT (INCLUDING NEGLIGENCE OR OTHERWISE) ARISING IN ANY WAY OUT OF THE USE
// OF THIS SOFTWARE, EVEN IF ADVISED OF THE POSSIBILITY OF SUCH DAMAGE.

#ifndef VIXL_AARCH64_DISASM_AARCH64_H
#define VIXL_AARCH64_DISASM_AARCH64_H

#include <utility>

#include "../globals-vixl.h"
#include "../utils-vixl.h"

#include "cpu-features-auditor-aarch64.h"
#include "decoder-aarch64.h"
#include "instructions-aarch64.h"
#include "isa-aarch64.h"
#include "operands-aarch64.h"

namespace vixl {
namespace aarch64 {

class Disassembler : public DecoderVisitor {
 public:
  Disassembler();
  Disassembler(char* text_buffer, int buffer_size);
  virtual ~Disassembler();
  char* GetOutput();

// Declare all Visitor functions.
#define DECLARE(A) \
  virtual void Visit##A(const Instruction* instr) VIXL_OVERRIDE;
  VISITOR_LIST(DECLARE)
#undef DECLARE

  virtual void VisitData(const Instruction* instr) VIXL_OVERRIDE;

 protected:
  virtual void ProcessOutput(const Instruction* instr);

  // Default output functions. The functions below implement a default way of
  // printing elements in the disassembly. A sub-class can override these to
  // customize the disassembly output.

  // Prints the name of a register.
  // TODO: This currently doesn't allow renaming of V registers.
  virtual void AppendRegisterNameToOutput(const Instruction* instr,
                                          const CPURegister& reg);

  // Prints a PC-relative offset. This is used for example when disassembling
  // branches to immediate offsets.
  virtual void AppendPCRelativeOffsetToOutput(const Instruction* instr,
                                              int64_t offset);

  // Prints an address, in the general case. It can be code or data. This is
  // used for example to print the target address of an ADR instruction.
  virtual void AppendCodeRelativeAddressToOutput(const Instruction* instr,
                                                 const void* addr);

  // Prints the address of some code.
  // This is used for example to print the target address of a branch to an
  // immediate offset.
  // A sub-class can for example override this method to lookup the address and
  // print an appropriate name.
  virtual void AppendCodeRelativeCodeAddressToOutput(const Instruction* instr,
                                                     const void* addr);

  // Prints the address of some data.
  // This is used for example to print the source address of a load literal
  // instruction.
  virtual void AppendCodeRelativeDataAddressToOutput(const Instruction* instr,
                                                     const void* addr);

  // Same as the above, but for addresses that are not relative to the code
  // buffer. They are currently not used by VIXL.
  virtual void AppendAddressToOutput(const Instruction* instr,
                                     const void* addr);
  virtual void AppendCodeAddressToOutput(const Instruction* instr,
                                         const void* addr);
  virtual void AppendDataAddressToOutput(const Instruction* instr,
                                         const void* addr);

 public:
  // Get/Set the offset that should be added to code addresses when printing
  // code-relative addresses in the AppendCodeRelative<Type>AddressToOutput()
  // helpers.
  // Below is an example of how a branch immediate instruction in memory at
  // address 0xb010200 would disassemble with different offsets.
  // Base address | Disassembly
  //          0x0 | 0xb010200:  b #+0xcc  (addr 0xb0102cc)
  //      0x10000 | 0xb000200:  b #+0xcc  (addr 0xb0002cc)
  //    0xb010200 |       0x0:  b #+0xcc  (addr 0xcc)
  void MapCodeAddress(int64_t base_address, const Instruction* instr_address);
  int64_t CodeRelativeAddress(const void* instr);

 private:
  void Format(const Instruction* instr,
              const char* mnemonic,
              const char* format0 = NULL,
              const char* format1 = NULL);
  void Substitute(const Instruction* instr, const char* string);
  int SubstituteField(const Instruction* instr, const char* format);
  int SubstituteRegisterField(const Instruction* instr, const char* format);
  int SubstitutePredicateRegisterField(const Instruction* instr,
                                       const char* format);
  int SubstituteImmediateField(const Instruction* instr, const char* format);
  int SubstituteLiteralField(const Instruction* instr, const char* format);
  int SubstituteBitfieldImmediateField(const Instruction* instr,
                                       const char* format);
  int SubstituteShiftField(const Instruction* instr, const char* format);
  int SubstituteExtendField(const Instruction* instr, const char* format);
  int SubstituteConditionField(const Instruction* instr, const char* format);
  int SubstituteRelAddressField(const Instruction* instr, const char* format);
  int SubstituteBranchTargetField(const Instruction* instr, const char* format);
  int SubstituteLSRegOffsetField(const Instruction* instr, const char* format);
  int SubstitutePrefetchField(const Instruction* instr, const char* format);
  int SubstituteBarrierField(const Instruction* instr, const char* format);
  int SubstituteSysOpField(const Instruction* instr, const char* format);
  int SubstituteCrField(const Instruction* instr, const char* format);
  int SubstituteIntField(const Instruction* instr, const char* format);
  int SubstituteSVESize(const Instruction* instr, const char* format);
  int SubstituteTernary(const Instruction* instr, const char* format);

  std::pair<unsigned, unsigned> GetRegNumForField(const Instruction* instr,
                                                  char reg_prefix,
                                                  const char* field);

  bool RdIsZROrSP(const Instruction* instr) const {
    return (instr->GetRd() == kZeroRegCode);
  }

  bool RnIsZROrSP(const Instruction* instr) const {
    return (instr->GetRn() == kZeroRegCode);
  }

  bool RmIsZROrSP(const Instruction* instr) const {
    return (instr->GetRm() == kZeroRegCode);
  }

  bool RaIsZROrSP(const Instruction* instr) const {
    return (instr->GetRa() == kZeroRegCode);
  }

  bool IsMovzMovnImm(unsigned reg_size, uint64_t value);

  int64_t code_address_offset() const { return code_address_offset_; }

 protected:
  void ResetOutput();
  void AppendToOutput(const char* string, ...) PRINTF_CHECK(2, 3);

  void set_code_address_offset(int64_t code_address_offset) {
    code_address_offset_ = code_address_offset;
  }

  char* buffer_;
  uint32_t buffer_pos_;
  uint32_t buffer_size_;
  bool own_buffer_;

  int64_t code_address_offset_;
};


class PrintDisassembler : public Disassembler {
 public:
  explicit PrintDisassembler(FILE* stream)
      : cpu_features_auditor_(NULL),
        cpu_features_prefix_("// Needs: "),
        cpu_features_suffix_(""),
<<<<<<< HEAD
        stream_(stream),
        last_printed_isa_(ISA::Data) {}
=======
        signed_addresses_(false),
        stream_(stream) {}
>>>>>>> d02f4372

  // Convenience helpers for quick disassembly, without having to manually
  // create a decoder. If a map is provided, offset 0 must correspond with
  // `start`.
  void DisassembleBuffer(const Instruction* start,
                         uint64_t size,
                         const ISAMap* map = nullptr);
  void DisassembleBuffer(const Instruction* start,
                         const Instruction* end,
                         const ISAMap* map = nullptr);
  void Disassemble(const Instruction* instr, ISA isa = ISA::A64);

  // If a CPUFeaturesAuditor is specified, it will be used to annotate
  // disassembly. The CPUFeaturesAuditor is expected to visit the instructions
  // _before_ the disassembler, such that the CPUFeatures information is
  // available when the disassembler is called.
  void RegisterCPUFeaturesAuditor(CPUFeaturesAuditor* auditor) {
    cpu_features_auditor_ = auditor;
  }

  // Set the prefix to appear before the CPU features annotations.
  void SetCPUFeaturesPrefix(const char* prefix) {
    VIXL_ASSERT(prefix != NULL);
    cpu_features_prefix_ = prefix;
  }

  // Set the suffix to appear after the CPU features annotations.
  void SetCPUFeaturesSuffix(const char* suffix) {
    VIXL_ASSERT(suffix != NULL);
    cpu_features_suffix_ = suffix;
  }

<<<<<<< HEAD
  // Print a banner when the ISA is changed.
  virtual void SetISA(ISA isa) VIXL_OVERRIDE;
=======
  // By default, addresses are printed as simple, unsigned 64-bit hex values.
  //
  // With `PrintSignedAddresses(true)`:
  //  - negative addresses are printed as "-0x1234...",
  //  - positive addresses have a leading space, like " 0x1234...", to maintain
  //    alignment.
  //
  // This is most useful in combination with Disassembler::MapCodeAddress(...).
  void PrintSignedAddresses(bool s) { signed_addresses_ = s; }
>>>>>>> d02f4372

 protected:
  virtual void ProcessOutput(const Instruction* instr) VIXL_OVERRIDE;

  CPUFeaturesAuditor* cpu_features_auditor_;
  const char* cpu_features_prefix_;
  const char* cpu_features_suffix_;
  bool signed_addresses_;

 private:
  FILE* stream_;

  // Sometimes we SetISA(...) with different ISAs before actually decoding
  // something. Rather than print the ISA on SetISA, we do it lazily, when
  // last_printed_isa_ doesn't match the current ISA.
  ISA last_printed_isa_;
};
}  // namespace aarch64
}  // namespace vixl

#endif  // VIXL_AARCH64_DISASM_AARCH64_H<|MERGE_RESOLUTION|>--- conflicted
+++ resolved
@@ -189,13 +189,9 @@
       : cpu_features_auditor_(NULL),
         cpu_features_prefix_("// Needs: "),
         cpu_features_suffix_(""),
-<<<<<<< HEAD
+        signed_addresses_(false),
         stream_(stream),
         last_printed_isa_(ISA::Data) {}
-=======
-        signed_addresses_(false),
-        stream_(stream) {}
->>>>>>> d02f4372
 
   // Convenience helpers for quick disassembly, without having to manually
   // create a decoder. If a map is provided, offset 0 must correspond with
@@ -228,10 +224,9 @@
     cpu_features_suffix_ = suffix;
   }
 
-<<<<<<< HEAD
   // Print a banner when the ISA is changed.
   virtual void SetISA(ISA isa) VIXL_OVERRIDE;
-=======
+
   // By default, addresses are printed as simple, unsigned 64-bit hex values.
   //
   // With `PrintSignedAddresses(true)`:
@@ -241,7 +236,6 @@
   //
   // This is most useful in combination with Disassembler::MapCodeAddress(...).
   void PrintSignedAddresses(bool s) { signed_addresses_ = s; }
->>>>>>> d02f4372
 
  protected:
   virtual void ProcessOutput(const Instruction* instr) VIXL_OVERRIDE;
