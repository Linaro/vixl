--- conflicted
+++ resolved
@@ -77,39 +77,6 @@
 };
 
 
-<<<<<<< HEAD
-static const CounterDescriptor kCounterList[] =
-    {{"Instruction", Cumulative},
-
-     {"Move Immediate", Gauge},
-     {"Add/Sub DP", Gauge},
-     {"Logical DP", Gauge},
-     {"Other Int DP", Gauge},
-     {"FP DP", Gauge},
-
-     {"Conditional Select", Gauge},
-     {"Conditional Compare", Gauge},
-
-     {"Unconditional Branch", Gauge},
-     {"Compare and Branch", Gauge},
-     {"Test and Branch", Gauge},
-     {"Conditional Branch", Gauge},
-
-     {"Load Integer", Gauge},
-     {"Load FP", Gauge},
-     {"Load Pair", Gauge},
-     {"Load Literal", Gauge},
-
-     {"Store Integer", Gauge},
-     {"Store FP", Gauge},
-     {"Store Pair", Gauge},
-
-     {"PC Addressing", Gauge},
-     {"Other", Gauge},
-     {"NEON", Gauge},
-     {"SVE", Gauge},
-     {"Crypto", Gauge}};
-=======
 static const CounterDescriptor kCounterList[] = {{"Instruction", Cumulative},
 
                                                  {"Move Immediate", Gauge},
@@ -139,8 +106,8 @@
                                                  {"PC Addressing", Gauge},
                                                  {"Other", Gauge},
                                                  {"NEON", Gauge},
+                                                 {"SVE", Gauge},
                                                  {"Crypto", Gauge}};
->>>>>>> 2fe55ec6
 
 
 Instrument::Instrument(const char* datafile, uint64_t sample_period)
