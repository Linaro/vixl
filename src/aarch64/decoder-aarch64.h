--- conflicted
+++ resolved
@@ -119,81 +119,71 @@
   V(UnconditionalBranch)                \
   V(UnconditionalBranchToRegister)
 
-<<<<<<< HEAD
-#define VISITOR_LIST_THAT_DONT_RETURN(V)   \
-  V(SVEAddressGeneration)                  \
-  V(SVEBitwiseImm)                         \
-  V(SVEBitwiseLogicalUnpredicated)         \
-  V(SVEBitwiseShiftPredicated)             \
-  V(SVEBitwiseShiftUnpredicated)           \
-  V(SVEElementCount)                       \
-  V(SVEFPAccumulatingReduction)            \
-  V(SVEFPArithmeticPredicated)             \
-  V(SVEFPArithmeticUnpredicated)           \
-  V(SVEFPCompareVectors)                   \
-  V(SVEFPCompareWithZero)                  \
-  V(SVEFPComplexAddition)                  \
-  V(SVEFPComplexMulAdd)                    \
-  V(SVEFPComplexMulAddIndex)               \
-  V(SVEFPFastReduction)                    \
-  V(SVEFPMulIndex)                         \
-  V(SVEFPMulAdd)                           \
-  V(SVEFPMulAddIndex)                      \
-  V(SVEFPUnaryOpPredicated)                \
-  V(SVEFPUnaryOpUnpredicated)              \
-  V(SVEIncDecByPredicateCount)             \
-  V(SVEIndexGeneration)                    \
-  V(SVEIntArithmeticUnpredicated)          \
-  V(SVEIntBinaryArithmeticPredicated)      \
-  V(SVEIntCompareScalars)                  \
-  V(SVEIntCompareSignedImm)                \
-  V(SVEIntCompareUnsignedImm)              \
-  V(SVEIntCompareVectors)                  \
-  V(SVEIntMiscUnpredicated)                \
-  V(SVEIntMulAddPredicated)                \
-  V(SVEIntMulAddUnpredicated)              \
-  V(SVEIntReduction)                       \
-  V(SVEIntUnaryArithmeticPredicated)       \
-  V(SVEIntWideImmPredicated)               \
-  V(SVEIntWideImmUnpredicated)             \
-  V(SVEMem32BitGatherAndUnsizedContiguous) \
-  V(SVEMem64BitGather)                     \
-  V(SVEMemContiguousLoad)                  \
-  V(SVEMemStore)                           \
-  V(SVEMulIndex)                           \
-  V(SVEPartitionBreak)                     \
-  V(SVEPermutePredicate)                   \
-  V(SVEPermuteVectorExtract)               \
-  V(SVEPermuteVectorInterleaving)          \
-  V(SVEPermuteVectorPredicated)            \
-  V(SVEPermuteVectorUnpredicated)          \
-  V(SVEPredicateCount)                     \
-  V(SVEPredicateLogicalOp)                 \
-  V(SVEPredicateMisc)                      \
-  V(SVEPropagateBreak)                     \
-  V(SVEStackAllocation)                    \
-  V(SVEVectorSelect)                       \
-  V(SVEWriteFFR)                           \
-  V(Unallocated)                           \
-  V(Unimplemented)
-
-
-#define VISITOR_LIST(V)       \
-  VISITOR_LIST_THAT_RETURN(V) \
-=======
+#define VISITOR_LIST_THAT_DONT_RETURN(V) V(Reserved)
+
 // TODO: We shouldn't expose debug-only behaviour like this. Instead, we should
 // use release-mode aborts where appropriate, and merge thse into a single
 // no-return list.
 #define VISITOR_LIST_THAT_DONT_RETURN_IN_DEBUG_MODE(V) \
+  V(SVEAddressGeneration)                              \
+  V(SVEBitwiseImm)                                     \
+  V(SVEBitwiseLogicalUnpredicated)                     \
+  V(SVEBitwiseShiftPredicated)                         \
+  V(SVEBitwiseShiftUnpredicated)                       \
+  V(SVEElementCount)                                   \
+  V(SVEFPAccumulatingReduction)                        \
+  V(SVEFPArithmeticPredicated)                         \
+  V(SVEFPArithmeticUnpredicated)                       \
+  V(SVEFPCompareVectors)                               \
+  V(SVEFPCompareWithZero)                              \
+  V(SVEFPComplexAddition)                              \
+  V(SVEFPComplexMulAdd)                                \
+  V(SVEFPComplexMulAddIndex)                           \
+  V(SVEFPFastReduction)                                \
+  V(SVEFPMulIndex)                                     \
+  V(SVEFPMulAdd)                                       \
+  V(SVEFPMulAddIndex)                                  \
+  V(SVEFPUnaryOpPredicated)                            \
+  V(SVEFPUnaryOpUnpredicated)                          \
+  V(SVEIncDecByPredicateCount)                         \
+  V(SVEIndexGeneration)                                \
+  V(SVEIntArithmeticUnpredicated)                      \
+  V(SVEIntBinaryArithmeticPredicated)                  \
+  V(SVEIntCompareScalars)                              \
+  V(SVEIntCompareSignedImm)                            \
+  V(SVEIntCompareUnsignedImm)                          \
+  V(SVEIntCompareVectors)                              \
+  V(SVEIntMiscUnpredicated)                            \
+  V(SVEIntMulAddPredicated)                            \
+  V(SVEIntMulAddUnpredicated)                          \
+  V(SVEIntReduction)                                   \
+  V(SVEIntUnaryArithmeticPredicated)                   \
+  V(SVEIntWideImmPredicated)                           \
+  V(SVEIntWideImmUnpredicated)                         \
+  V(SVEMem32BitGatherAndUnsizedContiguous)             \
+  V(SVEMem64BitGather)                                 \
+  V(SVEMemContiguousLoad)                              \
+  V(SVEMemStore)                                       \
+  V(SVEMulIndex)                                       \
+  V(SVEPartitionBreak)                                 \
+  V(SVEPermutePredicate)                               \
+  V(SVEPermuteVectorExtract)                           \
+  V(SVEPermuteVectorInterleaving)                      \
+  V(SVEPermuteVectorPredicated)                        \
+  V(SVEPermuteVectorUnpredicated)                      \
+  V(SVEPredicateCount)                                 \
+  V(SVEPredicateLogicalOp)                             \
+  V(SVEPredicateMisc)                                  \
+  V(SVEPropagateBreak)                                 \
+  V(SVEStackAllocation)                                \
+  V(SVEVectorSelect)                                   \
+  V(SVEWriteFFR)                                       \
   V(Unallocated)                                       \
   V(Unimplemented)
-
-#define VISITOR_LIST_THAT_DONT_RETURN(V) V(Reserved)
 
 #define VISITOR_LIST(V)                          \
   VISITOR_LIST_THAT_RETURN(V)                    \
   VISITOR_LIST_THAT_DONT_RETURN_IN_DEBUG_MODE(V) \
->>>>>>> cff5a2ea
   VISITOR_LIST_THAT_DONT_RETURN(V)
 
 namespace vixl {
