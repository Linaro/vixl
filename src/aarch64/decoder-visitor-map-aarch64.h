--- conflicted
+++ resolved
@@ -1395,400 +1395,6 @@
        &VISITORCLASS::VisitConditionalCompareImmediate},                       \
       {"ccmp_64_condcmp_imm"_h,                                                \
        &VISITORCLASS::VisitConditionalCompareImmediate},                       \
-<<<<<<< HEAD
-      {"ccmn_32_condcmp_reg", &VISITORCLASS::VisitConditionalCompareRegister}, \
-      {"ccmn_64_condcmp_reg", &VISITORCLASS::VisitConditionalCompareRegister}, \
-      {"ccmp_32_condcmp_reg", &VISITORCLASS::VisitConditionalCompareRegister}, \
-      {"ccmp_64_condcmp_reg", &VISITORCLASS::VisitConditionalCompareRegister}, \
-      {"csel_32_condsel", &VISITORCLASS::VisitConditionalSelect},              \
-      {"csel_64_condsel", &VISITORCLASS::VisitConditionalSelect},              \
-      {"csinc_32_condsel", &VISITORCLASS::VisitConditionalSelect},             \
-      {"csinc_64_condsel", &VISITORCLASS::VisitConditionalSelect},             \
-      {"csinv_32_condsel", &VISITORCLASS::VisitConditionalSelect},             \
-      {"csinv_64_condsel", &VISITORCLASS::VisitConditionalSelect},             \
-      {"csneg_32_condsel", &VISITORCLASS::VisitConditionalSelect},             \
-      {"csneg_64_condsel", &VISITORCLASS::VisitConditionalSelect},             \
-      {"sha1h_ss_cryptosha2", &VISITORCLASS::VisitCrypto2RegSHA},              \
-      {"sha1su1_vv_cryptosha2", &VISITORCLASS::VisitCrypto2RegSHA},            \
-      {"sha256su0_vv_cryptosha2", &VISITORCLASS::VisitCrypto2RegSHA},          \
-      {"sha1c_qsv_cryptosha3", &VISITORCLASS::VisitCrypto3RegSHA},             \
-      {"sha1m_qsv_cryptosha3", &VISITORCLASS::VisitCrypto3RegSHA},             \
-      {"sha1p_qsv_cryptosha3", &VISITORCLASS::VisitCrypto3RegSHA},             \
-      {"sha1su0_vvv_cryptosha3", &VISITORCLASS::VisitCrypto3RegSHA},           \
-      {"sha256h2_qqv_cryptosha3", &VISITORCLASS::VisitCrypto3RegSHA},          \
-      {"sha256h_qqv_cryptosha3", &VISITORCLASS::VisitCrypto3RegSHA},           \
-      {"sha256su1_vvv_cryptosha3", &VISITORCLASS::VisitCrypto3RegSHA},         \
-      {"aesd_b_cryptoaes", &VISITORCLASS::VisitCryptoAES},                     \
-      {"aese_b_cryptoaes", &VISITORCLASS::VisitCryptoAES},                     \
-      {"aesimc_b_cryptoaes", &VISITORCLASS::VisitCryptoAES},                   \
-      {"aesmc_b_cryptoaes", &VISITORCLASS::VisitCryptoAES},                    \
-      {"autda_64p_dp_1src", &VISITORCLASS::VisitDataProcessing1Source},        \
-      {"autdb_64p_dp_1src", &VISITORCLASS::VisitDataProcessing1Source},        \
-      {"autdza_64z_dp_1src", &VISITORCLASS::VisitDataProcessing1Source},       \
-      {"autdzb_64z_dp_1src", &VISITORCLASS::VisitDataProcessing1Source},       \
-      {"autia_64p_dp_1src", &VISITORCLASS::VisitDataProcessing1Source},        \
-      {"autib_64p_dp_1src", &VISITORCLASS::VisitDataProcessing1Source},        \
-      {"autiza_64z_dp_1src", &VISITORCLASS::VisitDataProcessing1Source},       \
-      {"autizb_64z_dp_1src", &VISITORCLASS::VisitDataProcessing1Source},       \
-      {"cls_32_dp_1src", &VISITORCLASS::VisitDataProcessing1Source},           \
-      {"cls_64_dp_1src", &VISITORCLASS::VisitDataProcessing1Source},           \
-      {"clz_32_dp_1src", &VISITORCLASS::VisitDataProcessing1Source},           \
-      {"clz_64_dp_1src", &VISITORCLASS::VisitDataProcessing1Source},           \
-      {"pacda_64p_dp_1src", &VISITORCLASS::VisitDataProcessing1Source},        \
-      {"pacdb_64p_dp_1src", &VISITORCLASS::VisitDataProcessing1Source},        \
-      {"pacdza_64z_dp_1src", &VISITORCLASS::VisitDataProcessing1Source},       \
-      {"pacdzb_64z_dp_1src", &VISITORCLASS::VisitDataProcessing1Source},       \
-      {"pacia_64p_dp_1src", &VISITORCLASS::VisitDataProcessing1Source},        \
-      {"pacib_64p_dp_1src", &VISITORCLASS::VisitDataProcessing1Source},        \
-      {"paciza_64z_dp_1src", &VISITORCLASS::VisitDataProcessing1Source},       \
-      {"pacizb_64z_dp_1src", &VISITORCLASS::VisitDataProcessing1Source},       \
-      {"rbit_32_dp_1src", &VISITORCLASS::VisitDataProcessing1Source},          \
-      {"rbit_64_dp_1src", &VISITORCLASS::VisitDataProcessing1Source},          \
-      {"rev16_32_dp_1src", &VISITORCLASS::VisitDataProcessing1Source},         \
-      {"rev16_64_dp_1src", &VISITORCLASS::VisitDataProcessing1Source},         \
-      {"rev32_64_dp_1src", &VISITORCLASS::VisitDataProcessing1Source},         \
-      {"rev_32_dp_1src", &VISITORCLASS::VisitDataProcessing1Source},           \
-      {"rev_64_dp_1src", &VISITORCLASS::VisitDataProcessing1Source},           \
-      {"xpacd_64z_dp_1src", &VISITORCLASS::VisitDataProcessing1Source},        \
-      {"xpaci_64z_dp_1src", &VISITORCLASS::VisitDataProcessing1Source},        \
-      {"asrv_32_dp_2src", &VISITORCLASS::VisitDataProcessing2Source},          \
-      {"asrv_64_dp_2src", &VISITORCLASS::VisitDataProcessing2Source},          \
-      {"crc32b_32c_dp_2src", &VISITORCLASS::VisitDataProcessing2Source},       \
-      {"crc32cb_32c_dp_2src", &VISITORCLASS::VisitDataProcessing2Source},      \
-      {"crc32ch_32c_dp_2src", &VISITORCLASS::VisitDataProcessing2Source},      \
-      {"crc32cw_32c_dp_2src", &VISITORCLASS::VisitDataProcessing2Source},      \
-      {"crc32cx_64c_dp_2src", &VISITORCLASS::VisitDataProcessing2Source},      \
-      {"crc32h_32c_dp_2src", &VISITORCLASS::VisitDataProcessing2Source},       \
-      {"crc32w_32c_dp_2src", &VISITORCLASS::VisitDataProcessing2Source},       \
-      {"crc32x_64c_dp_2src", &VISITORCLASS::VisitDataProcessing2Source},       \
-      {"lslv_32_dp_2src", &VISITORCLASS::VisitDataProcessing2Source},          \
-      {"lslv_64_dp_2src", &VISITORCLASS::VisitDataProcessing2Source},          \
-      {"lsrv_32_dp_2src", &VISITORCLASS::VisitDataProcessing2Source},          \
-      {"lsrv_64_dp_2src", &VISITORCLASS::VisitDataProcessing2Source},          \
-      {"pacga_64p_dp_2src", &VISITORCLASS::VisitDataProcessing2Source},        \
-      {"rorv_32_dp_2src", &VISITORCLASS::VisitDataProcessing2Source},          \
-      {"rorv_64_dp_2src", &VISITORCLASS::VisitDataProcessing2Source},          \
-      {"sdiv_32_dp_2src", &VISITORCLASS::VisitDataProcessing2Source},          \
-      {"sdiv_64_dp_2src", &VISITORCLASS::VisitDataProcessing2Source},          \
-      {"udiv_32_dp_2src", &VISITORCLASS::VisitDataProcessing2Source},          \
-      {"udiv_64_dp_2src", &VISITORCLASS::VisitDataProcessing2Source},          \
-      {"madd_32a_dp_3src", &VISITORCLASS::VisitDataProcessing3Source},         \
-      {"madd_64a_dp_3src", &VISITORCLASS::VisitDataProcessing3Source},         \
-      {"msub_32a_dp_3src", &VISITORCLASS::VisitDataProcessing3Source},         \
-      {"msub_64a_dp_3src", &VISITORCLASS::VisitDataProcessing3Source},         \
-      {"smaddl_64wa_dp_3src", &VISITORCLASS::VisitDataProcessing3Source},      \
-      {"smsubl_64wa_dp_3src", &VISITORCLASS::VisitDataProcessing3Source},      \
-      {"smulh_64_dp_3src", &VISITORCLASS::VisitDataProcessing3Source},         \
-      {"umaddl_64wa_dp_3src", &VISITORCLASS::VisitDataProcessing3Source},      \
-      {"umsubl_64wa_dp_3src", &VISITORCLASS::VisitDataProcessing3Source},      \
-      {"umulh_64_dp_3src", &VISITORCLASS::VisitDataProcessing3Source},         \
-      {"setf16_only_setf", &VISITORCLASS::VisitEvaluateIntoFlags},             \
-      {"setf8_only_setf", &VISITORCLASS::VisitEvaluateIntoFlags},              \
-      {"brk_ex_exception", &VISITORCLASS::VisitException},                     \
-      {"dcps1_dc_exception", &VISITORCLASS::VisitException},                   \
-      {"dcps2_dc_exception", &VISITORCLASS::VisitException},                   \
-      {"dcps3_dc_exception", &VISITORCLASS::VisitException},                   \
-      {"hlt_ex_exception", &VISITORCLASS::VisitException},                     \
-      {"hvc_ex_exception", &VISITORCLASS::VisitException},                     \
-      {"smc_ex_exception", &VISITORCLASS::VisitException},                     \
-      {"svc_ex_exception", &VISITORCLASS::VisitException},                     \
-      {"extr_32_extract", &VISITORCLASS::VisitExtract},                        \
-      {"extr_64_extract", &VISITORCLASS::VisitExtract},                        \
-      {"fcmpe_dz_floatcmp", &VISITORCLASS::VisitFPCompare},                    \
-      {"fcmpe_d_floatcmp", &VISITORCLASS::VisitFPCompare},                     \
-      {"fcmpe_hz_floatcmp", &VISITORCLASS::VisitFPCompare},                    \
-      {"fcmpe_h_floatcmp", &VISITORCLASS::VisitFPCompare},                     \
-      {"fcmpe_sz_floatcmp", &VISITORCLASS::VisitFPCompare},                    \
-      {"fcmpe_s_floatcmp", &VISITORCLASS::VisitFPCompare},                     \
-      {"fcmp_dz_floatcmp", &VISITORCLASS::VisitFPCompare},                     \
-      {"fcmp_d_floatcmp", &VISITORCLASS::VisitFPCompare},                      \
-      {"fcmp_hz_floatcmp", &VISITORCLASS::VisitFPCompare},                     \
-      {"fcmp_h_floatcmp", &VISITORCLASS::VisitFPCompare},                      \
-      {"fcmp_sz_floatcmp", &VISITORCLASS::VisitFPCompare},                     \
-      {"fcmp_s_floatcmp", &VISITORCLASS::VisitFPCompare},                      \
-      {"fccmpe_d_floatccmp", &VISITORCLASS::VisitFPConditionalCompare},        \
-      {"fccmpe_h_floatccmp", &VISITORCLASS::VisitFPConditionalCompare},        \
-      {"fccmpe_s_floatccmp", &VISITORCLASS::VisitFPConditionalCompare},        \
-      {"fccmp_d_floatccmp", &VISITORCLASS::VisitFPConditionalCompare},         \
-      {"fccmp_h_floatccmp", &VISITORCLASS::VisitFPConditionalCompare},         \
-      {"fccmp_s_floatccmp", &VISITORCLASS::VisitFPConditionalCompare},         \
-      {"fcsel_d_floatsel", &VISITORCLASS::VisitFPConditionalSelect},           \
-      {"fcsel_h_floatsel", &VISITORCLASS::VisitFPConditionalSelect},           \
-      {"fcsel_s_floatsel", &VISITORCLASS::VisitFPConditionalSelect},           \
-      {"bfcvt_bs_floatdp1", &VISITORCLASS::VisitFPDataProcessing1Source},      \
-      {"fabs_d_floatdp1", &VISITORCLASS::VisitFPDataProcessing1Source},        \
-      {"fabs_h_floatdp1", &VISITORCLASS::VisitFPDataProcessing1Source},        \
-      {"fabs_s_floatdp1", &VISITORCLASS::VisitFPDataProcessing1Source},        \
-      {"fcvt_dh_floatdp1", &VISITORCLASS::VisitFPDataProcessing1Source},       \
-      {"fcvt_ds_floatdp1", &VISITORCLASS::VisitFPDataProcessing1Source},       \
-      {"fcvt_hd_floatdp1", &VISITORCLASS::VisitFPDataProcessing1Source},       \
-      {"fcvt_hs_floatdp1", &VISITORCLASS::VisitFPDataProcessing1Source},       \
-      {"fcvt_sd_floatdp1", &VISITORCLASS::VisitFPDataProcessing1Source},       \
-      {"fcvt_sh_floatdp1", &VISITORCLASS::VisitFPDataProcessing1Source},       \
-      {"fmov_d_floatdp1", &VISITORCLASS::VisitFPDataProcessing1Source},        \
-      {"fmov_h_floatdp1", &VISITORCLASS::VisitFPDataProcessing1Source},        \
-      {"fmov_s_floatdp1", &VISITORCLASS::VisitFPDataProcessing1Source},        \
-      {"fneg_d_floatdp1", &VISITORCLASS::VisitFPDataProcessing1Source},        \
-      {"fneg_h_floatdp1", &VISITORCLASS::VisitFPDataProcessing1Source},        \
-      {"fneg_s_floatdp1", &VISITORCLASS::VisitFPDataProcessing1Source},        \
-      {"frint32x_d_floatdp1", &VISITORCLASS::VisitFPDataProcessing1Source},    \
-      {"frint32x_s_floatdp1", &VISITORCLASS::VisitFPDataProcessing1Source},    \
-      {"frint32z_d_floatdp1", &VISITORCLASS::VisitFPDataProcessing1Source},    \
-      {"frint32z_s_floatdp1", &VISITORCLASS::VisitFPDataProcessing1Source},    \
-      {"frint64x_d_floatdp1", &VISITORCLASS::VisitFPDataProcessing1Source},    \
-      {"frint64x_s_floatdp1", &VISITORCLASS::VisitFPDataProcessing1Source},    \
-      {"frint64z_d_floatdp1", &VISITORCLASS::VisitFPDataProcessing1Source},    \
-      {"frint64z_s_floatdp1", &VISITORCLASS::VisitFPDataProcessing1Source},    \
-      {"frinta_d_floatdp1", &VISITORCLASS::VisitFPDataProcessing1Source},      \
-      {"frinta_h_floatdp1", &VISITORCLASS::VisitFPDataProcessing1Source},      \
-      {"frinta_s_floatdp1", &VISITORCLASS::VisitFPDataProcessing1Source},      \
-      {"frinti_d_floatdp1", &VISITORCLASS::VisitFPDataProcessing1Source},      \
-      {"frinti_h_floatdp1", &VISITORCLASS::VisitFPDataProcessing1Source},      \
-      {"frinti_s_floatdp1", &VISITORCLASS::VisitFPDataProcessing1Source},      \
-      {"frintm_d_floatdp1", &VISITORCLASS::VisitFPDataProcessing1Source},      \
-      {"frintm_h_floatdp1", &VISITORCLASS::VisitFPDataProcessing1Source},      \
-      {"frintm_s_floatdp1", &VISITORCLASS::VisitFPDataProcessing1Source},      \
-      {"frintn_d_floatdp1", &VISITORCLASS::VisitFPDataProcessing1Source},      \
-      {"frintn_h_floatdp1", &VISITORCLASS::VisitFPDataProcessing1Source},      \
-      {"frintn_s_floatdp1", &VISITORCLASS::VisitFPDataProcessing1Source},      \
-      {"frintp_d_floatdp1", &VISITORCLASS::VisitFPDataProcessing1Source},      \
-      {"frintp_h_floatdp1", &VISITORCLASS::VisitFPDataProcessing1Source},      \
-      {"frintp_s_floatdp1", &VISITORCLASS::VisitFPDataProcessing1Source},      \
-      {"frintx_d_floatdp1", &VISITORCLASS::VisitFPDataProcessing1Source},      \
-      {"frintx_h_floatdp1", &VISITORCLASS::VisitFPDataProcessing1Source},      \
-      {"frintx_s_floatdp1", &VISITORCLASS::VisitFPDataProcessing1Source},      \
-      {"frintz_d_floatdp1", &VISITORCLASS::VisitFPDataProcessing1Source},      \
-      {"frintz_h_floatdp1", &VISITORCLASS::VisitFPDataProcessing1Source},      \
-      {"frintz_s_floatdp1", &VISITORCLASS::VisitFPDataProcessing1Source},      \
-      {"fsqrt_d_floatdp1", &VISITORCLASS::VisitFPDataProcessing1Source},       \
-      {"fsqrt_h_floatdp1", &VISITORCLASS::VisitFPDataProcessing1Source},       \
-      {"fsqrt_s_floatdp1", &VISITORCLASS::VisitFPDataProcessing1Source},       \
-      {"fadd_d_floatdp2", &VISITORCLASS::VisitFPDataProcessing2Source},        \
-      {"fadd_h_floatdp2", &VISITORCLASS::VisitFPDataProcessing2Source},        \
-      {"fadd_s_floatdp2", &VISITORCLASS::VisitFPDataProcessing2Source},        \
-      {"fdiv_d_floatdp2", &VISITORCLASS::VisitFPDataProcessing2Source},        \
-      {"fdiv_h_floatdp2", &VISITORCLASS::VisitFPDataProcessing2Source},        \
-      {"fdiv_s_floatdp2", &VISITORCLASS::VisitFPDataProcessing2Source},        \
-      {"fmaxnm_d_floatdp2", &VISITORCLASS::VisitFPDataProcessing2Source},      \
-      {"fmaxnm_h_floatdp2", &VISITORCLASS::VisitFPDataProcessing2Source},      \
-      {"fmaxnm_s_floatdp2", &VISITORCLASS::VisitFPDataProcessing2Source},      \
-      {"fmax_d_floatdp2", &VISITORCLASS::VisitFPDataProcessing2Source},        \
-      {"fmax_h_floatdp2", &VISITORCLASS::VisitFPDataProcessing2Source},        \
-      {"fmax_s_floatdp2", &VISITORCLASS::VisitFPDataProcessing2Source},        \
-      {"fminnm_d_floatdp2", &VISITORCLASS::VisitFPDataProcessing2Source},      \
-      {"fminnm_h_floatdp2", &VISITORCLASS::VisitFPDataProcessing2Source},      \
-      {"fminnm_s_floatdp2", &VISITORCLASS::VisitFPDataProcessing2Source},      \
-      {"fmin_d_floatdp2", &VISITORCLASS::VisitFPDataProcessing2Source},        \
-      {"fmin_h_floatdp2", &VISITORCLASS::VisitFPDataProcessing2Source},        \
-      {"fmin_s_floatdp2", &VISITORCLASS::VisitFPDataProcessing2Source},        \
-      {"fmul_d_floatdp2", &VISITORCLASS::VisitFPDataProcessing2Source},        \
-      {"fmul_h_floatdp2", &VISITORCLASS::VisitFPDataProcessing2Source},        \
-      {"fmul_s_floatdp2", &VISITORCLASS::VisitFPDataProcessing2Source},        \
-      {"fnmul_d_floatdp2", &VISITORCLASS::VisitFPDataProcessing2Source},       \
-      {"fnmul_h_floatdp2", &VISITORCLASS::VisitFPDataProcessing2Source},       \
-      {"fnmul_s_floatdp2", &VISITORCLASS::VisitFPDataProcessing2Source},       \
-      {"fsub_d_floatdp2", &VISITORCLASS::VisitFPDataProcessing2Source},        \
-      {"fsub_h_floatdp2", &VISITORCLASS::VisitFPDataProcessing2Source},        \
-      {"fsub_s_floatdp2", &VISITORCLASS::VisitFPDataProcessing2Source},        \
-      {"fmadd_d_floatdp3", &VISITORCLASS::VisitFPDataProcessing3Source},       \
-      {"fmadd_h_floatdp3", &VISITORCLASS::VisitFPDataProcessing3Source},       \
-      {"fmadd_s_floatdp3", &VISITORCLASS::VisitFPDataProcessing3Source},       \
-      {"fmsub_d_floatdp3", &VISITORCLASS::VisitFPDataProcessing3Source},       \
-      {"fmsub_h_floatdp3", &VISITORCLASS::VisitFPDataProcessing3Source},       \
-      {"fmsub_s_floatdp3", &VISITORCLASS::VisitFPDataProcessing3Source},       \
-      {"fnmadd_d_floatdp3", &VISITORCLASS::VisitFPDataProcessing3Source},      \
-      {"fnmadd_h_floatdp3", &VISITORCLASS::VisitFPDataProcessing3Source},      \
-      {"fnmadd_s_floatdp3", &VISITORCLASS::VisitFPDataProcessing3Source},      \
-      {"fnmsub_d_floatdp3", &VISITORCLASS::VisitFPDataProcessing3Source},      \
-      {"fnmsub_h_floatdp3", &VISITORCLASS::VisitFPDataProcessing3Source},      \
-      {"fnmsub_s_floatdp3", &VISITORCLASS::VisitFPDataProcessing3Source},      \
-      {"fcvtzs_32d_float2fix", &VISITORCLASS::VisitFPFixedPointConvert},       \
-      {"fcvtzs_32h_float2fix", &VISITORCLASS::VisitFPFixedPointConvert},       \
-      {"fcvtzs_32s_float2fix", &VISITORCLASS::VisitFPFixedPointConvert},       \
-      {"fcvtzs_64d_float2fix", &VISITORCLASS::VisitFPFixedPointConvert},       \
-      {"fcvtzs_64h_float2fix", &VISITORCLASS::VisitFPFixedPointConvert},       \
-      {"fcvtzs_64s_float2fix", &VISITORCLASS::VisitFPFixedPointConvert},       \
-      {"fcvtzu_32d_float2fix", &VISITORCLASS::VisitFPFixedPointConvert},       \
-      {"fcvtzu_32h_float2fix", &VISITORCLASS::VisitFPFixedPointConvert},       \
-      {"fcvtzu_32s_float2fix", &VISITORCLASS::VisitFPFixedPointConvert},       \
-      {"fcvtzu_64d_float2fix", &VISITORCLASS::VisitFPFixedPointConvert},       \
-      {"fcvtzu_64h_float2fix", &VISITORCLASS::VisitFPFixedPointConvert},       \
-      {"fcvtzu_64s_float2fix", &VISITORCLASS::VisitFPFixedPointConvert},       \
-      {"scvtf_d32_float2fix", &VISITORCLASS::VisitFPFixedPointConvert},        \
-      {"scvtf_d64_float2fix", &VISITORCLASS::VisitFPFixedPointConvert},        \
-      {"scvtf_h32_float2fix", &VISITORCLASS::VisitFPFixedPointConvert},        \
-      {"scvtf_h64_float2fix", &VISITORCLASS::VisitFPFixedPointConvert},        \
-      {"scvtf_s32_float2fix", &VISITORCLASS::VisitFPFixedPointConvert},        \
-      {"scvtf_s64_float2fix", &VISITORCLASS::VisitFPFixedPointConvert},        \
-      {"ucvtf_d32_float2fix", &VISITORCLASS::VisitFPFixedPointConvert},        \
-      {"ucvtf_d64_float2fix", &VISITORCLASS::VisitFPFixedPointConvert},        \
-      {"ucvtf_h32_float2fix", &VISITORCLASS::VisitFPFixedPointConvert},        \
-      {"ucvtf_h64_float2fix", &VISITORCLASS::VisitFPFixedPointConvert},        \
-      {"ucvtf_s32_float2fix", &VISITORCLASS::VisitFPFixedPointConvert},        \
-      {"ucvtf_s64_float2fix", &VISITORCLASS::VisitFPFixedPointConvert},        \
-      {"fmov_d_floatimm", &VISITORCLASS::VisitFPImmediate},                    \
-      {"fmov_h_floatimm", &VISITORCLASS::VisitFPImmediate},                    \
-      {"fmov_s_floatimm", &VISITORCLASS::VisitFPImmediate},                    \
-      {"fcvtas_32d_float2int", &VISITORCLASS::VisitFPIntegerConvert},          \
-      {"fcvtas_32h_float2int", &VISITORCLASS::VisitFPIntegerConvert},          \
-      {"fcvtas_32s_float2int", &VISITORCLASS::VisitFPIntegerConvert},          \
-      {"fcvtas_64d_float2int", &VISITORCLASS::VisitFPIntegerConvert},          \
-      {"fcvtas_64h_float2int", &VISITORCLASS::VisitFPIntegerConvert},          \
-      {"fcvtas_64s_float2int", &VISITORCLASS::VisitFPIntegerConvert},          \
-      {"fcvtau_32d_float2int", &VISITORCLASS::VisitFPIntegerConvert},          \
-      {"fcvtau_32h_float2int", &VISITORCLASS::VisitFPIntegerConvert},          \
-      {"fcvtau_32s_float2int", &VISITORCLASS::VisitFPIntegerConvert},          \
-      {"fcvtau_64d_float2int", &VISITORCLASS::VisitFPIntegerConvert},          \
-      {"fcvtau_64h_float2int", &VISITORCLASS::VisitFPIntegerConvert},          \
-      {"fcvtau_64s_float2int", &VISITORCLASS::VisitFPIntegerConvert},          \
-      {"fcvtms_32d_float2int", &VISITORCLASS::VisitFPIntegerConvert},          \
-      {"fcvtms_32h_float2int", &VISITORCLASS::VisitFPIntegerConvert},          \
-      {"fcvtms_32s_float2int", &VISITORCLASS::VisitFPIntegerConvert},          \
-      {"fcvtms_64d_float2int", &VISITORCLASS::VisitFPIntegerConvert},          \
-      {"fcvtms_64h_float2int", &VISITORCLASS::VisitFPIntegerConvert},          \
-      {"fcvtms_64s_float2int", &VISITORCLASS::VisitFPIntegerConvert},          \
-      {"fcvtmu_32d_float2int", &VISITORCLASS::VisitFPIntegerConvert},          \
-      {"fcvtmu_32h_float2int", &VISITORCLASS::VisitFPIntegerConvert},          \
-      {"fcvtmu_32s_float2int", &VISITORCLASS::VisitFPIntegerConvert},          \
-      {"fcvtmu_64d_float2int", &VISITORCLASS::VisitFPIntegerConvert},          \
-      {"fcvtmu_64h_float2int", &VISITORCLASS::VisitFPIntegerConvert},          \
-      {"fcvtmu_64s_float2int", &VISITORCLASS::VisitFPIntegerConvert},          \
-      {"fcvtns_32d_float2int", &VISITORCLASS::VisitFPIntegerConvert},          \
-      {"fcvtns_32h_float2int", &VISITORCLASS::VisitFPIntegerConvert},          \
-      {"fcvtns_32s_float2int", &VISITORCLASS::VisitFPIntegerConvert},          \
-      {"fcvtns_64d_float2int", &VISITORCLASS::VisitFPIntegerConvert},          \
-      {"fcvtns_64h_float2int", &VISITORCLASS::VisitFPIntegerConvert},          \
-      {"fcvtns_64s_float2int", &VISITORCLASS::VisitFPIntegerConvert},          \
-      {"fcvtnu_32d_float2int", &VISITORCLASS::VisitFPIntegerConvert},          \
-      {"fcvtnu_32h_float2int", &VISITORCLASS::VisitFPIntegerConvert},          \
-      {"fcvtnu_32s_float2int", &VISITORCLASS::VisitFPIntegerConvert},          \
-      {"fcvtnu_64d_float2int", &VISITORCLASS::VisitFPIntegerConvert},          \
-      {"fcvtnu_64h_float2int", &VISITORCLASS::VisitFPIntegerConvert},          \
-      {"fcvtnu_64s_float2int", &VISITORCLASS::VisitFPIntegerConvert},          \
-      {"fcvtps_32d_float2int", &VISITORCLASS::VisitFPIntegerConvert},          \
-      {"fcvtps_32h_float2int", &VISITORCLASS::VisitFPIntegerConvert},          \
-      {"fcvtps_32s_float2int", &VISITORCLASS::VisitFPIntegerConvert},          \
-      {"fcvtps_64d_float2int", &VISITORCLASS::VisitFPIntegerConvert},          \
-      {"fcvtps_64h_float2int", &VISITORCLASS::VisitFPIntegerConvert},          \
-      {"fcvtps_64s_float2int", &VISITORCLASS::VisitFPIntegerConvert},          \
-      {"fcvtpu_32d_float2int", &VISITORCLASS::VisitFPIntegerConvert},          \
-      {"fcvtpu_32h_float2int", &VISITORCLASS::VisitFPIntegerConvert},          \
-      {"fcvtpu_32s_float2int", &VISITORCLASS::VisitFPIntegerConvert},          \
-      {"fcvtpu_64d_float2int", &VISITORCLASS::VisitFPIntegerConvert},          \
-      {"fcvtpu_64h_float2int", &VISITORCLASS::VisitFPIntegerConvert},          \
-      {"fcvtpu_64s_float2int", &VISITORCLASS::VisitFPIntegerConvert},          \
-      {"fcvtzs_32d_float2int", &VISITORCLASS::VisitFPIntegerConvert},          \
-      {"fcvtzs_32h_float2int", &VISITORCLASS::VisitFPIntegerConvert},          \
-      {"fcvtzs_32s_float2int", &VISITORCLASS::VisitFPIntegerConvert},          \
-      {"fcvtzs_64d_float2int", &VISITORCLASS::VisitFPIntegerConvert},          \
-      {"fcvtzs_64h_float2int", &VISITORCLASS::VisitFPIntegerConvert},          \
-      {"fcvtzs_64s_float2int", &VISITORCLASS::VisitFPIntegerConvert},          \
-      {"fcvtzu_32d_float2int", &VISITORCLASS::VisitFPIntegerConvert},          \
-      {"fcvtzu_32h_float2int", &VISITORCLASS::VisitFPIntegerConvert},          \
-      {"fcvtzu_32s_float2int", &VISITORCLASS::VisitFPIntegerConvert},          \
-      {"fcvtzu_64d_float2int", &VISITORCLASS::VisitFPIntegerConvert},          \
-      {"fcvtzu_64h_float2int", &VISITORCLASS::VisitFPIntegerConvert},          \
-      {"fcvtzu_64s_float2int", &VISITORCLASS::VisitFPIntegerConvert},          \
-      {"fjcvtzs_32d_float2int", &VISITORCLASS::VisitFPIntegerConvert},         \
-      {"fmov_32h_float2int", &VISITORCLASS::VisitFPIntegerConvert},            \
-      {"fmov_32s_float2int", &VISITORCLASS::VisitFPIntegerConvert},            \
-      {"fmov_64d_float2int", &VISITORCLASS::VisitFPIntegerConvert},            \
-      {"fmov_64h_float2int", &VISITORCLASS::VisitFPIntegerConvert},            \
-      {"fmov_64vx_float2int", &VISITORCLASS::VisitFPIntegerConvert},           \
-      {"fmov_d64_float2int", &VISITORCLASS::VisitFPIntegerConvert},            \
-      {"fmov_h32_float2int", &VISITORCLASS::VisitFPIntegerConvert},            \
-      {"fmov_h64_float2int", &VISITORCLASS::VisitFPIntegerConvert},            \
-      {"fmov_s32_float2int", &VISITORCLASS::VisitFPIntegerConvert},            \
-      {"fmov_v64i_float2int", &VISITORCLASS::VisitFPIntegerConvert},           \
-      {"scvtf_d32_float2int", &VISITORCLASS::VisitFPIntegerConvert},           \
-      {"scvtf_d64_float2int", &VISITORCLASS::VisitFPIntegerConvert},           \
-      {"scvtf_h32_float2int", &VISITORCLASS::VisitFPIntegerConvert},           \
-      {"scvtf_h64_float2int", &VISITORCLASS::VisitFPIntegerConvert},           \
-      {"scvtf_s32_float2int", &VISITORCLASS::VisitFPIntegerConvert},           \
-      {"scvtf_s64_float2int", &VISITORCLASS::VisitFPIntegerConvert},           \
-      {"ucvtf_d32_float2int", &VISITORCLASS::VisitFPIntegerConvert},           \
-      {"ucvtf_d64_float2int", &VISITORCLASS::VisitFPIntegerConvert},           \
-      {"ucvtf_h32_float2int", &VISITORCLASS::VisitFPIntegerConvert},           \
-      {"ucvtf_h64_float2int", &VISITORCLASS::VisitFPIntegerConvert},           \
-      {"ucvtf_s32_float2int", &VISITORCLASS::VisitFPIntegerConvert},           \
-      {"ucvtf_s64_float2int", &VISITORCLASS::VisitFPIntegerConvert},           \
-      {"ldrsw_64_loadlit", &VISITORCLASS::VisitLoadLiteral},                   \
-      {"ldr_32_loadlit", &VISITORCLASS::VisitLoadLiteral},                     \
-      {"ldr_64_loadlit", &VISITORCLASS::VisitLoadLiteral},                     \
-      {"ldr_d_loadlit", &VISITORCLASS::VisitLoadLiteral},                      \
-      {"ldr_q_loadlit", &VISITORCLASS::VisitLoadLiteral},                      \
-      {"ldr_s_loadlit", &VISITORCLASS::VisitLoadLiteral},                      \
-      {"prfm_p_loadlit", &VISITORCLASS::VisitLoadLiteral},                     \
-      {"casab_c32_ldstexcl", &VISITORCLASS::VisitLoadStoreExclusive},          \
-      {"casah_c32_ldstexcl", &VISITORCLASS::VisitLoadStoreExclusive},          \
-      {"casalb_c32_ldstexcl", &VISITORCLASS::VisitLoadStoreExclusive},         \
-      {"casalh_c32_ldstexcl", &VISITORCLASS::VisitLoadStoreExclusive},         \
-      {"casal_c32_ldstexcl", &VISITORCLASS::VisitLoadStoreExclusive},          \
-      {"casal_c64_ldstexcl", &VISITORCLASS::VisitLoadStoreExclusive},          \
-      {"casa_c32_ldstexcl", &VISITORCLASS::VisitLoadStoreExclusive},           \
-      {"casa_c64_ldstexcl", &VISITORCLASS::VisitLoadStoreExclusive},           \
-      {"casb_c32_ldstexcl", &VISITORCLASS::VisitLoadStoreExclusive},           \
-      {"cash_c32_ldstexcl", &VISITORCLASS::VisitLoadStoreExclusive},           \
-      {"caslb_c32_ldstexcl", &VISITORCLASS::VisitLoadStoreExclusive},          \
-      {"caslh_c32_ldstexcl", &VISITORCLASS::VisitLoadStoreExclusive},          \
-      {"casl_c32_ldstexcl", &VISITORCLASS::VisitLoadStoreExclusive},           \
-      {"casl_c64_ldstexcl", &VISITORCLASS::VisitLoadStoreExclusive},           \
-      {"caspal_cp32_ldstexcl", &VISITORCLASS::VisitLoadStoreExclusive},        \
-      {"caspal_cp64_ldstexcl", &VISITORCLASS::VisitLoadStoreExclusive},        \
-      {"caspa_cp32_ldstexcl", &VISITORCLASS::VisitLoadStoreExclusive},         \
-      {"caspa_cp64_ldstexcl", &VISITORCLASS::VisitLoadStoreExclusive},         \
-      {"caspl_cp32_ldstexcl", &VISITORCLASS::VisitLoadStoreExclusive},         \
-      {"caspl_cp64_ldstexcl", &VISITORCLASS::VisitLoadStoreExclusive},         \
-      {"casp_cp32_ldstexcl", &VISITORCLASS::VisitLoadStoreExclusive},          \
-      {"casp_cp64_ldstexcl", &VISITORCLASS::VisitLoadStoreExclusive},          \
-      {"cas_c32_ldstexcl", &VISITORCLASS::VisitLoadStoreExclusive},            \
-      {"cas_c64_ldstexcl", &VISITORCLASS::VisitLoadStoreExclusive},            \
-      {"ldarb_lr32_ldstexcl", &VISITORCLASS::VisitLoadStoreExclusive},         \
-      {"ldarh_lr32_ldstexcl", &VISITORCLASS::VisitLoadStoreExclusive},         \
-      {"ldar_lr32_ldstexcl", &VISITORCLASS::VisitLoadStoreExclusive},          \
-      {"ldar_lr64_ldstexcl", &VISITORCLASS::VisitLoadStoreExclusive},          \
-      {"ldaxp_lp32_ldstexcl", &VISITORCLASS::VisitLoadStoreExclusive},         \
-      {"ldaxp_lp64_ldstexcl", &VISITORCLASS::VisitLoadStoreExclusive},         \
-      {"ldaxrb_lr32_ldstexcl", &VISITORCLASS::VisitLoadStoreExclusive},        \
-      {"ldaxrh_lr32_ldstexcl", &VISITORCLASS::VisitLoadStoreExclusive},        \
-      {"ldaxr_lr32_ldstexcl", &VISITORCLASS::VisitLoadStoreExclusive},         \
-      {"ldaxr_lr64_ldstexcl", &VISITORCLASS::VisitLoadStoreExclusive},         \
-      {"ldlarb_lr32_ldstexcl", &VISITORCLASS::VisitLoadStoreExclusive},        \
-      {"ldlarh_lr32_ldstexcl", &VISITORCLASS::VisitLoadStoreExclusive},        \
-      {"ldlar_lr32_ldstexcl", &VISITORCLASS::VisitLoadStoreExclusive},         \
-      {"ldlar_lr64_ldstexcl", &VISITORCLASS::VisitLoadStoreExclusive},         \
-      {"ldxp_lp32_ldstexcl", &VISITORCLASS::VisitLoadStoreExclusive},          \
-      {"ldxp_lp64_ldstexcl", &VISITORCLASS::VisitLoadStoreExclusive},          \
-      {"ldxrb_lr32_ldstexcl", &VISITORCLASS::VisitLoadStoreExclusive},         \
-      {"ldxrh_lr32_ldstexcl", &VISITORCLASS::VisitLoadStoreExclusive},         \
-      {"ldxr_lr32_ldstexcl", &VISITORCLASS::VisitLoadStoreExclusive},          \
-      {"ldxr_lr64_ldstexcl", &VISITORCLASS::VisitLoadStoreExclusive},          \
-      {"stllrb_sl32_ldstexcl", &VISITORCLASS::VisitLoadStoreExclusive},        \
-      {"stllrh_sl32_ldstexcl", &VISITORCLASS::VisitLoadStoreExclusive},        \
-      {"stllr_sl32_ldstexcl", &VISITORCLASS::VisitLoadStoreExclusive},         \
-      {"stllr_sl64_ldstexcl", &VISITORCLASS::VisitLoadStoreExclusive},         \
-      {"stlrb_sl32_ldstexcl", &VISITORCLASS::VisitLoadStoreExclusive},         \
-      {"stlrh_sl32_ldstexcl", &VISITORCLASS::VisitLoadStoreExclusive},         \
-      {"stlr_sl32_ldstexcl", &VISITORCLASS::VisitLoadStoreExclusive},          \
-      {"stlr_sl64_ldstexcl", &VISITORCLASS::VisitLoadStoreExclusive},          \
-      {"stlxp_sp32_ldstexcl", &VISITORCLASS::VisitLoadStoreExclusive},         \
-      {"stlxp_sp64_ldstexcl", &VISITORCLASS::VisitLoadStoreExclusive},         \
-      {"stlxrb_sr32_ldstexcl", &VISITORCLASS::VisitLoadStoreExclusive},        \
-      {"stlxrh_sr32_ldstexcl", &VISITORCLASS::VisitLoadStoreExclusive},        \
-      {"stlxr_sr32_ldstexcl", &VISITORCLASS::VisitLoadStoreExclusive},         \
-      {"stlxr_sr64_ldstexcl", &VISITORCLASS::VisitLoadStoreExclusive},         \
-      {"stxp_sp32_ldstexcl", &VISITORCLASS::VisitLoadStoreExclusive},          \
-      {"stxp_sp64_ldstexcl", &VISITORCLASS::VisitLoadStoreExclusive},          \
-      {"stxrb_sr32_ldstexcl", &VISITORCLASS::VisitLoadStoreExclusive},         \
-      {"stxrh_sr32_ldstexcl", &VISITORCLASS::VisitLoadStoreExclusive},         \
-      {"stxr_sr32_ldstexcl", &VISITORCLASS::VisitLoadStoreExclusive},          \
-      {"stxr_sr64_ldstexcl", &VISITORCLASS::VisitLoadStoreExclusive},          \
-      {"ldraa_64w_ldst_pac", &VISITORCLASS::VisitLoadStorePAC},                \
-      {"ldraa_64_ldst_pac", &VISITORCLASS::VisitLoadStorePAC},                 \
-      {"ldrab_64w_ldst_pac", &VISITORCLASS::VisitLoadStorePAC},                \
-      {"ldrab_64_ldst_pac", &VISITORCLASS::VisitLoadStorePAC},                 \
-      {"ldnp_32_ldstnapair_offs",                                              \
-=======
       {"ccmn_32_condcmp_reg"_h,                                                \
        &VISITORCLASS::VisitConditionalCompareRegister},                        \
       {"ccmn_64_condcmp_reg"_h,                                                \
@@ -1858,8 +1464,6 @@
       {"crc32h_32c_dp_2src"_h, &VISITORCLASS::VisitDataProcessing2Source},     \
       {"crc32w_32c_dp_2src"_h, &VISITORCLASS::VisitDataProcessing2Source},     \
       {"crc32x_64c_dp_2src"_h, &VISITORCLASS::VisitDataProcessing2Source},     \
-      {"gmi_64g_dp_2src"_h, &VISITORCLASS::VisitDataProcessing2Source},        \
-      {"irg_64i_dp_2src"_h, &VISITORCLASS::VisitDataProcessing2Source},        \
       {"lslv_32_dp_2src"_h, &VISITORCLASS::VisitDataProcessing2Source},        \
       {"lslv_64_dp_2src"_h, &VISITORCLASS::VisitDataProcessing2Source},        \
       {"lsrv_32_dp_2src"_h, &VISITORCLASS::VisitDataProcessing2Source},        \
@@ -2187,7 +1791,6 @@
       {"ldrab_64w_ldst_pac"_h, &VISITORCLASS::VisitLoadStorePAC},              \
       {"ldrab_64_ldst_pac"_h, &VISITORCLASS::VisitLoadStorePAC},               \
       {"ldnp_32_ldstnapair_offs"_h,                                            \
->>>>>>> b43d6ef2
        &VISITORCLASS::VisitLoadStorePairNonTemporal},                          \
       {"ldnp_64_ldstnapair_offs"_h,                                            \
        &VISITORCLASS::VisitLoadStorePairNonTemporal},                          \
@@ -3036,68 +2639,6 @@
        &VISITORCLASS::VisitUnconditionalBranchToRegister},                     \
       {"ret_64r_branch_reg"_h,                                                 \
        &VISITORCLASS::VisitUnconditionalBranchToRegister},                     \
-<<<<<<< HEAD
-      {"bcax_vvv16_crypto4", &VISITORCLASS::VisitUnimplemented},               \
-      {"bfcvtn_asimdmisc_4s", &VISITORCLASS::VisitUnimplemented},              \
-      {"bfdot_asimdelem_e", &VISITORCLASS::VisitUnimplemented},                \
-      {"bfdot_asimdsame2_d", &VISITORCLASS::VisitUnimplemented},               \
-      {"bfmlal_asimdelem_f", &VISITORCLASS::VisitUnimplemented},               \
-      {"bfmlal_asimdsame2_f_", &VISITORCLASS::VisitUnimplemented},             \
-      {"bfmmla_asimdsame2_e", &VISITORCLASS::VisitUnimplemented},              \
-      {"dsb_bon_barriers", &VISITORCLASS::VisitUnimplemented},                 \
-      {"eor3_vvv16_crypto4", &VISITORCLASS::VisitUnimplemented},               \
-      {"ld64b_64l_memop", &VISITORCLASS::VisitUnimplemented},                  \
-      {"ldgm_64bulk_ldsttags", &VISITORCLASS::VisitUnimplemented},             \
-      {"ldtrb_32_ldst_unpriv", &VISITORCLASS::VisitUnimplemented},             \
-      {"ldtrh_32_ldst_unpriv", &VISITORCLASS::VisitUnimplemented},             \
-      {"ldtrsb_32_ldst_unpriv", &VISITORCLASS::VisitUnimplemented},            \
-      {"ldtrsb_64_ldst_unpriv", &VISITORCLASS::VisitUnimplemented},            \
-      {"ldtrsh_32_ldst_unpriv", &VISITORCLASS::VisitUnimplemented},            \
-      {"ldtrsh_64_ldst_unpriv", &VISITORCLASS::VisitUnimplemented},            \
-      {"ldtrsw_64_ldst_unpriv", &VISITORCLASS::VisitUnimplemented},            \
-      {"ldtr_32_ldst_unpriv", &VISITORCLASS::VisitUnimplemented},              \
-      {"ldtr_64_ldst_unpriv", &VISITORCLASS::VisitUnimplemented},              \
-      {"rax1_vvv2_cryptosha512_3", &VISITORCLASS::VisitUnimplemented},         \
-      {"sha512h2_qqv_cryptosha512_3", &VISITORCLASS::VisitUnimplemented},      \
-      {"sha512h_qqv_cryptosha512_3", &VISITORCLASS::VisitUnimplemented},       \
-      {"sha512su0_vv2_cryptosha512_2", &VISITORCLASS::VisitUnimplemented},     \
-      {"sha512su1_vvv2_cryptosha512_3", &VISITORCLASS::VisitUnimplemented},    \
-      {"sm3partw1_vvv4_cryptosha512_3", &VISITORCLASS::VisitUnimplemented},    \
-      {"sm3partw2_vvv4_cryptosha512_3", &VISITORCLASS::VisitUnimplemented},    \
-      {"sm3ss1_vvv4_crypto4", &VISITORCLASS::VisitUnimplemented},              \
-      {"sm3tt1a_vvv4_crypto3_imm2", &VISITORCLASS::VisitUnimplemented},        \
-      {"sm3tt1b_vvv4_crypto3_imm2", &VISITORCLASS::VisitUnimplemented},        \
-      {"sm3tt2a_vvv4_crypto3_imm2", &VISITORCLASS::VisitUnimplemented},        \
-      {"sm3tt2b_vvv_crypto3_imm2", &VISITORCLASS::VisitUnimplemented},         \
-      {"sm4ekey_vvv4_cryptosha512_3", &VISITORCLASS::VisitUnimplemented},      \
-      {"sm4e_vv4_cryptosha512_2", &VISITORCLASS::VisitUnimplemented},          \
-      {"st64b_64l_memop", &VISITORCLASS::VisitUnimplemented},                  \
-      {"st64bv_64_memop", &VISITORCLASS::VisitUnimplemented},                  \
-      {"st64bv0_64_memop", &VISITORCLASS::VisitUnimplemented},                 \
-      {"stgm_64bulk_ldsttags", &VISITORCLASS::VisitUnimplemented},             \
-      {"sttrb_32_ldst_unpriv", &VISITORCLASS::VisitUnimplemented},             \
-      {"sttrh_32_ldst_unpriv", &VISITORCLASS::VisitUnimplemented},             \
-      {"sttr_32_ldst_unpriv", &VISITORCLASS::VisitUnimplemented},              \
-      {"sttr_64_ldst_unpriv", &VISITORCLASS::VisitUnimplemented},              \
-      {"stzgm_64bulk_ldsttags", &VISITORCLASS::VisitUnimplemented},            \
-      {"tcancel_ex_exception", &VISITORCLASS::VisitUnimplemented},             \
-      {"tstart_br_systemresult", &VISITORCLASS::VisitUnimplemented},           \
-      {"ttest_br_systemresult", &VISITORCLASS::VisitUnimplemented},            \
-      {"wfet_only_systeminstrswithreg", &VISITORCLASS::VisitUnimplemented},    \
-      {"wfit_only_systeminstrswithreg", &VISITORCLASS::VisitUnimplemented},    \
-      {"xar_vvv2_crypto3_imm6", &VISITORCLASS::VisitUnimplemented},            \
-      {"bfcvt_z_p_z_s2bf", &VISITORCLASS::VisitUnimplemented},                 \
-      {"bfcvtnt_z_p_z_s2bf", &VISITORCLASS::VisitUnimplemented},               \
-      {"bfdot_z_zzz_", &VISITORCLASS::VisitUnimplemented},                     \
-      {"bfdot_z_zzzi_", &VISITORCLASS::VisitUnimplemented},                    \
-      {"bfmlalb_z_zzz_", &VISITORCLASS::VisitUnimplemented},                   \
-      {"bfmlalb_z_zzzi_", &VISITORCLASS::VisitUnimplemented},                  \
-      {"bfmlalt_z_zzz_", &VISITORCLASS::VisitUnimplemented},                   \
-      {"bfmlalt_z_zzzi_", &VISITORCLASS::VisitUnimplemented},                  \
-      {"bfmmla_z_zzz_", &VISITORCLASS::VisitUnimplemented}, {                  \
-    "Unallocated", &VISITORCLASS::VisitUnallocated                             \
-=======
-      {"addg_64_addsub_immtags"_h, &VISITORCLASS::VisitUnimplemented},         \
       {"bcax_vvv16_crypto4"_h, &VISITORCLASS::VisitUnimplemented},             \
       {"bfcvtn_asimdmisc_4s"_h, &VISITORCLASS::VisitUnimplemented},            \
       {"bfdot_asimdelem_e"_h, &VISITORCLASS::VisitUnimplemented},              \
@@ -3109,7 +2650,6 @@
       {"eor3_vvv16_crypto4"_h, &VISITORCLASS::VisitUnimplemented},             \
       {"ld64b_64l_memop"_h, &VISITORCLASS::VisitUnimplemented},                \
       {"ldgm_64bulk_ldsttags"_h, &VISITORCLASS::VisitUnimplemented},           \
-      {"ldg_64loffset_ldsttags"_h, &VISITORCLASS::VisitUnimplemented},         \
       {"ldtrb_32_ldst_unpriv"_h, &VISITORCLASS::VisitUnimplemented},           \
       {"ldtrh_32_ldst_unpriv"_h, &VISITORCLASS::VisitUnimplemented},           \
       {"ldtrsb_32_ldst_unpriv"_h, &VISITORCLASS::VisitUnimplemented},          \
@@ -3133,33 +2673,15 @@
       {"sm3tt2b_vvv_crypto3_imm2"_h, &VISITORCLASS::VisitUnimplemented},       \
       {"sm4ekey_vvv4_cryptosha512_3"_h, &VISITORCLASS::VisitUnimplemented},    \
       {"sm4e_vv4_cryptosha512_2"_h, &VISITORCLASS::VisitUnimplemented},        \
-      {"st2g_64soffset_ldsttags"_h, &VISITORCLASS::VisitUnimplemented},        \
-      {"st2g_64spost_ldsttags"_h, &VISITORCLASS::VisitUnimplemented},          \
-      {"st2g_64spre_ldsttags"_h, &VISITORCLASS::VisitUnimplemented},           \
       {"st64b_64l_memop"_h, &VISITORCLASS::VisitUnimplemented},                \
       {"st64bv_64_memop"_h, &VISITORCLASS::VisitUnimplemented},                \
       {"st64bv0_64_memop"_h, &VISITORCLASS::VisitUnimplemented},               \
       {"stgm_64bulk_ldsttags"_h, &VISITORCLASS::VisitUnimplemented},           \
-      {"stgp_64_ldstpair_off"_h, &VISITORCLASS::VisitUnimplemented},           \
-      {"stgp_64_ldstpair_post"_h, &VISITORCLASS::VisitUnimplemented},          \
-      {"stgp_64_ldstpair_pre"_h, &VISITORCLASS::VisitUnimplemented},           \
-      {"stg_64soffset_ldsttags"_h, &VISITORCLASS::VisitUnimplemented},         \
-      {"stg_64spost_ldsttags"_h, &VISITORCLASS::VisitUnimplemented},           \
-      {"stg_64spre_ldsttags"_h, &VISITORCLASS::VisitUnimplemented},            \
       {"sttrb_32_ldst_unpriv"_h, &VISITORCLASS::VisitUnimplemented},           \
       {"sttrh_32_ldst_unpriv"_h, &VISITORCLASS::VisitUnimplemented},           \
       {"sttr_32_ldst_unpriv"_h, &VISITORCLASS::VisitUnimplemented},            \
       {"sttr_64_ldst_unpriv"_h, &VISITORCLASS::VisitUnimplemented},            \
-      {"stz2g_64soffset_ldsttags"_h, &VISITORCLASS::VisitUnimplemented},       \
-      {"stz2g_64spost_ldsttags"_h, &VISITORCLASS::VisitUnimplemented},         \
-      {"stz2g_64spre_ldsttags"_h, &VISITORCLASS::VisitUnimplemented},          \
       {"stzgm_64bulk_ldsttags"_h, &VISITORCLASS::VisitUnimplemented},          \
-      {"stzg_64soffset_ldsttags"_h, &VISITORCLASS::VisitUnimplemented},        \
-      {"stzg_64spost_ldsttags"_h, &VISITORCLASS::VisitUnimplemented},          \
-      {"stzg_64spre_ldsttags"_h, &VISITORCLASS::VisitUnimplemented},           \
-      {"subg_64_addsub_immtags"_h, &VISITORCLASS::VisitUnimplemented},         \
-      {"subps_64s_dp_2src"_h, &VISITORCLASS::VisitUnimplemented},              \
-      {"subp_64s_dp_2src"_h, &VISITORCLASS::VisitUnimplemented},               \
       {"tcancel_ex_exception"_h, &VISITORCLASS::VisitUnimplemented},           \
       {"tstart_br_systemresult"_h, &VISITORCLASS::VisitUnimplemented},         \
       {"ttest_br_systemresult"_h, &VISITORCLASS::VisitUnimplemented},          \
@@ -3176,7 +2698,6 @@
       {"bfmlalt_z_zzzi_"_h, &VISITORCLASS::VisitUnimplemented},                \
       {"bfmmla_z_zzz_"_h, &VISITORCLASS::VisitUnimplemented}, {                \
     "unallocated"_h, &VISITORCLASS::VisitUnallocated                           \
->>>>>>> b43d6ef2
   }
 
 #define SIM_AUD_VISITOR_MAP(VISITORCLASS)                                      \
