--- conflicted
+++ resolved
@@ -185,10 +185,8 @@
   V(kECV,                 "ECV",                    "ecv")                     \
   /* Increased precision of Reciprocal Estimate and Square Root Estimate    */ \
   V(kRPRES,               "RPRES",                  "rpres")                   \
-<<<<<<< HEAD
   /* Memory operation instructions, for memcpy, memset                      */ \
-  V(kMOPS,                "Memory ops",             NULL)
-=======
+  V(kMOPS,                "Memory ops",             NULL)                      \
   /* Scalable Matrix Extension (SME)                                        */ \
   V(kSME,                 "SME",                    "sme")                     \
   V(kSMEi16i64,           "SME (i16i64)",           "smei16i64")               \
@@ -202,7 +200,6 @@
   V(kWFXT,                "WFXT",                   "wfxt")                    \
   /* Extended BFloat16 instructions                                         */ \
   V(kEBF16,               "EBF16",                  "ebf16")
->>>>>>> bcb9ee3e
 // clang-format on
 
 
